backend: pytorch

dataset: cms
sort_data: yes
data_dir:
gpus: 1
gpu_batch_multiplier: 1
load:
num_epochs: 100
patience: 20
lr: 0.0001
lr_schedule: cosinedecay  # constant, cosinedecay, onecycle
conv_type: attention
ntrain:
ntest:
nvalid:
num_workers: 0
prefetch_factor:
checkpoint_freq: 1
comet_name: particleflow-pt
comet_offline: False
comet_step_freq: 10
dtype: bfloat16
val_freq:  # run an extra validation run every val_freq training steps

model:
  trainable: all
    # - nn_energy
    # - nn_pt

  learned_representation_mode: last #last, concat
  input_encoding: joint #split, joint
  pt_mode: linear
  eta_mode: linear
  sin_phi_mode: linear
  cos_phi_mode: linear
  energy_mode: linear

  gnn_lsh:
    conv_type: gnn_lsh
    embedding_dim: 512
    width: 512
    num_convs: 3
    dropout_ff: 0.0
    activation: "elu"
    # gnn-lsh specific parameters
    bin_size: 640
    max_num_bins: 200
    distance_dim: 128
    layernorm: True
    num_node_messages: 2
    ffn_dist_hidden_dim: 128
    ffn_dist_num_layers: 2

  attention:
    conv_type: attention
    num_convs: 4
    dropout_ff: 0.0
    dropout_conv_id_mha: 0.0
    dropout_conv_id_ff: 0.0
    dropout_conv_reg_mha: 0.0
    dropout_conv_reg_ff: 0.0
    activation: "relu"
<<<<<<< HEAD
    head_dim: 64
=======
    head_dim: 16
>>>>>>> origin/main
    num_heads: 32
    attention_type: flash

  mamba:
    conv_type: mamba
    embedding_dim: 1024
    width: 1024
    num_convs: 4
    dropout_ff: 0.0
    activation: "elu"
    # mamba specific paramters
    d_state: 32
    d_conv: 4
    expand: 2

lr_schedule_config:
  onecycle:
    pct_start: 0.3

raytune:
  local_dir: # Note: please specify an absolute path
  sched: asha # asha, hyperband
  search_alg: hyperopt # bayes, bohb, hyperopt, nevergrad, scikit
  default_metric: "val_loss"
  default_mode: "min"
  # Tune schedule specific parameters
  asha:
    max_t: 200
    reduction_factor: 4
    brackets: 1
    grace_period: 10
  hyperband:
    max_t: 200
    reduction_factor: 4
  hyperopt:
    n_random_steps: 10
  nevergrad:
    n_random_steps: 10

train_dataset:
  cms:
<<<<<<< HEAD
    physical_nopu:
      batch_size: 30
      samples:
        cms_pf_ttbar_nopu:
          version: 2.0.0
        cms_pf_qcd_nopu:
          version: 2.0.0
        cms_pf_vbf_nopu:
=======
#    physical_nopu:
#      batch_size: 30
#      samples:
#        cms_pf_ttbar_nopu:
#          version: 2.0.0
#        cms_pf_vbf_nopu:
#          version: 2.0.0
#        cms_pf_qcd_nopu:
#          version: 2.0.0
#    multiparticlegun:
#      batch_size: 4
#      samples:
#        cms_pf_multi_particle_gun:
#          version: 2.0.0
    physical_pu:
      batch_size: 1
      samples:
        cms_pf_qcd:
          version: 2.0.0
        cms_pf_ttbar:
>>>>>>> bbde4a51
          version: 2.0.0

valid_dataset:
  cms:
<<<<<<< HEAD
    physical_nopu:
      batch_size: 30
      samples:
        cms_pf_ttbar_nopu:
          version: 2.0.0
        cms_pf_qcd_nopu:
          version: 2.0.0
        cms_pf_vbf_nopu:
=======
#    physical_nopu:
#      batch_size: 30
#      samples:
#        cms_pf_ttbar_nopu:
#          version: 2.0.0
#        cms_pf_vbf_nopu:
#          version: 2.0.0
#        cms_pf_qcd_nopu:
#          version: 2.0.0
#    multiparticlegun:
#      batch_size: 5
#      samples:
#        cms_pf_multi_particle_gun:
#          version: 2.0.0
    physical_pu:
      batch_size: 1
      samples:
        cms_pf_qcd:
          version: 2.0.0
        cms_pf_ttbar:
>>>>>>> bbde4a51
          version: 2.0.0

test_dataset:
  cms_pf_ttbar_nopu:
    version: 2.0.0
  cms_pf_vbf_nopu:
    version: 2.0.0
  cms_pf_qcd_nopu:
    version: 2.0.0<|MERGE_RESOLUTION|>--- conflicted
+++ resolved
@@ -61,11 +61,7 @@
     dropout_conv_reg_mha: 0.0
     dropout_conv_reg_ff: 0.0
     activation: "relu"
-<<<<<<< HEAD
-    head_dim: 64
-=======
     head_dim: 16
->>>>>>> origin/main
     num_heads: 32
     attention_type: flash
 
@@ -107,16 +103,6 @@
 
 train_dataset:
   cms:
-<<<<<<< HEAD
-    physical_nopu:
-      batch_size: 30
-      samples:
-        cms_pf_ttbar_nopu:
-          version: 2.0.0
-        cms_pf_qcd_nopu:
-          version: 2.0.0
-        cms_pf_vbf_nopu:
-=======
 #    physical_nopu:
 #      batch_size: 30
 #      samples:
@@ -137,21 +123,10 @@
         cms_pf_qcd:
           version: 2.0.0
         cms_pf_ttbar:
->>>>>>> bbde4a51
           version: 2.0.0
 
 valid_dataset:
   cms:
-<<<<<<< HEAD
-    physical_nopu:
-      batch_size: 30
-      samples:
-        cms_pf_ttbar_nopu:
-          version: 2.0.0
-        cms_pf_qcd_nopu:
-          version: 2.0.0
-        cms_pf_vbf_nopu:
-=======
 #    physical_nopu:
 #      batch_size: 30
 #      samples:
@@ -172,7 +147,6 @@
         cms_pf_qcd:
           version: 2.0.0
         cms_pf_ttbar:
->>>>>>> bbde4a51
           version: 2.0.0
 
 test_dataset:
