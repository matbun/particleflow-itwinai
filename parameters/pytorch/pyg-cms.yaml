--- conflicted
+++ resolved
@@ -150,14 +150,6 @@
           version: 2.0.0
 
 test_dataset:
-<<<<<<< HEAD
-  cms_pf_ttbar_nopu:
-    version: 2.0.0
-  cms_pf_vbf_nopu:
-    version: 2.0.0
-  cms_pf_qcd_nopu:
-    version: 2.0.0
-=======
   cms_pf_ttbar:
     version: 2.0.0
   cms_pf_qcd:
@@ -167,5 +159,4 @@
 #  cms_pf_vbf_nopu:
 #    version: 2.0.0
 #  cms_pf_qcd_nopu:
-#    version: 2.0.0
->>>>>>> 96b1e420
+#    version: 2.0.0