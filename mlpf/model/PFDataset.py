--- conflicted
+++ resolved
@@ -5,18 +5,13 @@
 import tensorflow_datasets as tfds
 import torch
 import torch.utils.data
+import copy
 
 from mlpf.model.logger import _logger
 
-<<<<<<< HEAD
-import numpy as np
-import sys
-import copy
 
 SHARING_STRATEGY = "file_descriptor"
 
-=======
->>>>>>> 7ce69c8c
 
 class TFDSDataSource:
     def __init__(self, ds, sort):
