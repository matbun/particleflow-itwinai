import boost_histogram as bh
import glob
import pickle
import uproot
import awkward as ak
import numpy as np
import vector
import bz2
import pandas
import os
import fastjet
import random
import time
import tqdm

from mlpf import jet_utils


def chunks(lst, n):
    """Yield successive n-sized chunks from lst."""
    for i in range(0, len(lst), n):
        yield lst[i : i + n]


def load_tree(ttree):
    particles_pythia = ttree.arrays(["gen_pt", "gen_eta", "gen_phi", "gen_energy", "gen_pdgid", "gen_status", "gen_daughters"])
    particles_cp = ttree.arrays(["caloparticle_pt", "caloparticle_eta", "caloparticle_phi", "caloparticle_energy", "caloparticle_pid"])
    genjet = ttree.arrays(["genjet_pt", "genjet_eta", "genjet_phi", "genjet_energy"])
    genmet = ttree.arrays(["genmet_pt"])
    return ak.Array({"pythia": particles_pythia, "cp": particles_cp, "genjet": genjet, "genmet": genmet})


def sum_overflow_into_last_bin(all_values):
    values = all_values[1:-1]
    values[-1] = values[-1] + all_values[-1]
    values[0] = values[0] + all_values[0]
    return values


def to_bh(data, bins, cumulative=False):
    h1 = bh.Histogram(bh.axis.Variable(bins))
    h1.fill(data)
    if cumulative:
        h1[:] = np.sum(h1.values()) - np.cumsum(h1)
    h1[:] = sum_overflow_into_last_bin(h1.values(flow=True)[:])
    return h1


def compute_met(pt, phi, mask=None):
    if mask is None:
        mask = np.ones_like(pt, dtype=bool)
    met = np.sqrt(ak.sum(pt[mask] * np.sin(phi[mask]), axis=1) ** 2 + ak.sum(pt[mask] * np.cos(phi[mask]), axis=1) ** 2)
    return met


def process_files(sample_folder, rootfiles, pklfiles, outfile):
    pause = random.randint(100, 1000) / 1000.0
    time.sleep(pause)

    # check that the root and pkl file lists correspond to each other
    if len(rootfiles) > 0:
        assert len(rootfiles) == len(pklfiles)
        for fn1, fn2 in zip(rootfiles, pklfiles):
            assert os.path.basename(fn1).split(".")[0] == os.path.basename(fn2).split(".")[0]

        # load root files
        tts = [load_tree(uproot.open(fn)["pfana/pftree"]) for fn in rootfiles]
        tts = ak.concatenate(tts, axis=0)
        particles_pythia = tts["pythia"]
        particles_cp = tts["cp"]

    # load pkl files
    pickle_data = sum(
        [pickle.load(bz2.BZ2File(fn)) for fn in pklfiles],
        [],
    )

    for i in range(len(pickle_data)):
        for coll in ["ytarget", "ycand"]:
            pickle_data[i][coll] = pandas.DataFrame(pickle_data[i][coll])
            pickle_data[i][coll]["phi"] = np.arctan2(pickle_data[i][coll]["sin_phi"], pickle_data[i][coll]["cos_phi"])

    # get awkward and flat arrays from the data
    arrs_awk = {}
    arrs_flat = {}

    # tracks and clusters
    for coll in ["Xelem"]:
        arrs_awk[coll] = {}
        arrs_flat[coll] = {}
        for feat in ["typ", "pt", "eta", "phi", "energy"]:
            arr = [np.array(p[coll][feat][p[coll]["typ"] != 0]) for p in pickle_data]
            arrs_awk[coll][feat] = ak.unflatten(ak.concatenate(arr), [len(a) for a in arr])
            arr = [np.array(p[coll][feat]) for p in pickle_data]
            arrs_flat[coll][feat] = ak.unflatten(ak.concatenate(arr), [len(a) for a in arr])

    # MLPF targets and PF reco
    for coll in ["ytarget", "ycand"]:
        arrs_awk[coll] = {}
        arrs_flat[coll] = {}
        for feat in ["pid", "pt", "eta", "phi", "energy", "ispu"]:
            arr = [np.array(p[coll][feat][p[coll]["pid"] != 0]) for p in pickle_data]
            arrs_awk[coll][feat] = ak.unflatten(ak.concatenate(arr), [len(a) for a in arr])
            arr = [np.array(p[coll][feat]) for p in pickle_data]
            arrs_flat[coll][feat] = ak.unflatten(ak.concatenate(arr), [len(a) for a in arr])

    # pythia generator level particles
    arrs_awk["pythia"] = {}
    arrs_awk["pythia"]["pid"] = ak.from_regular([np.array(p["pythia"][:, 0]) for p in pickle_data])
    arrs_awk["pythia"]["pt"] = ak.from_regular([np.array(p["pythia"][:, 1]) for p in pickle_data])
    arrs_awk["pythia"]["eta"] = ak.from_regular([np.array(p["pythia"][:, 2]) for p in pickle_data])
    arrs_awk["pythia"]["phi"] = ak.from_regular([np.array(p["pythia"][:, 3]) for p in pickle_data])
    arrs_awk["pythia"]["energy"] = ak.from_regular([np.array(p["pythia"][:, 4]) for p in pickle_data])

    pu_mask = arrs_awk["ytarget"]["ispu"] < 0.5
    if len(rootfiles) > 0:
        abs_pid = np.abs(particles_pythia["gen_pdgid"])
        mask_pythia_nonu = (
            (particles_pythia["gen_status"] == 1)
            & (abs_pid != 12)
            & (abs_pid != 14)
            & (abs_pid != 16)  # |
            # ((particles_pythia["gen_status"]==2) & (ak.num(particles_pythia["gen_daughters"], axis=2) == 0))
        )
        mask_cp = np.abs(particles_cp["caloparticle_eta"]) < 5

        # MET from MLPF targets and from PF particles
        # ypythia_met = compute_met(particles_pythia["gen_pt"], particles_pythia["gen_phi"], mask_pythia_nonu)
        # ycaloparticle_met = compute_met(particles_cp["caloparticle_pt"], particles_cp["caloparticle_phi"], mask_cp)

    # dummy mask
    ytarget_met = compute_met(arrs_awk["ytarget"]["pt"], arrs_awk["ytarget"]["phi"])
    ytarget_nopu_met = compute_met(arrs_awk["ytarget"]["pt"], arrs_awk["ytarget"]["phi"], pu_mask)
    ycand_met = compute_met(arrs_awk["ycand"]["pt"], arrs_awk["ycand"]["phi"])

    # cluster jets
    jets_coll = {}
    jetdef = fastjet.JetDefinition(fastjet.antikt_algorithm, 0.4)

    # genMet, genJets from CMSSW (should be the same as computed from Pythia)
    # genmet_cmssw = np.array([pickle_data[i]["genmet"][0, 0] for i in range(len(pickle_data))])
    genjet_cmssw = ak.from_regular([pickle_data[i]["genjet"] for i in range(len(pickle_data))])
    genmet_cmssw = ak.from_regular([pickle_data[i]["genmet"] for i in range(len(pickle_data))])
    genmet_cmssw = genmet_cmssw[:, 0, 0]
    genjet_cmssw = vector.awk(
        ak.zip(
            {
                "pt": genjet_cmssw[:, :, 0],
                "eta": genjet_cmssw[:, :, 1],
                "phi": genjet_cmssw[:, :, 2],
                "energy": genjet_cmssw[:, :, 3],
            }
        )
    )
    jets_coll["genjet"] = genjet_cmssw

    if len(rootfiles) > 0:
        vec = vector.awk(
            ak.zip(
                {
                    "pt": particles_pythia[mask_pythia_nonu]["gen_pt"],
                    "eta": particles_pythia[mask_pythia_nonu]["gen_eta"],
                    "phi": particles_pythia[mask_pythia_nonu]["gen_phi"],
                    "energy": particles_pythia[mask_pythia_nonu]["gen_energy"],
                }
            )
        )
        cluster = fastjet.ClusterSequence(vec.to_xyzt(), jetdef)
        jets_coll["pythia_nonu"] = cluster.inclusive_jets(min_pt=3)

        vec = vector.awk(
            ak.zip(
                {
                    "pt": particles_cp[mask_cp]["caloparticle_pt"],
                    "eta": particles_cp[mask_cp]["caloparticle_eta"],
                    "phi": particles_cp[mask_cp]["caloparticle_phi"],
                    "energy": particles_cp[mask_cp]["caloparticle_energy"],
                }
            )
        )
        cluster = fastjet.ClusterSequence(vec.to_xyzt(), jetdef)
        jets_coll["cp"] = cluster.inclusive_jets(min_pt=3)

    for coll in ["ytarget", "ycand"]:
        vec = vector.awk(
            ak.zip(
                {
                    "pt": arrs_awk[coll]["pt"],
                    "eta": arrs_awk[coll]["eta"],
                    "phi": arrs_awk[coll]["phi"],
                    "energy": arrs_awk[coll]["energy"],
                }
            )
        )
        cluster = fastjet.ClusterSequence(vec.to_xyzt(), jetdef)
        jets_coll[coll] = cluster.inclusive_jets(min_pt=3)

    vec = vector.awk(
        ak.zip(
            {
                "pt": arrs_awk["ytarget"]["pt"][pu_mask],
                "eta": arrs_awk["ytarget"]["eta"][pu_mask],
                "phi": arrs_awk["ytarget"]["phi"][pu_mask],
                "energy": arrs_awk["ytarget"]["energy"][pu_mask],
            }
        )
    )
    cluster = fastjet.ClusterSequence(vec.to_xyzt(), jetdef)
    jets_coll["ytarget_nopu"] = cluster.inclusive_jets(min_pt=3)

    genjet_to_ytarget = jet_utils.match_two_jet_collections(jets_coll, "genjet", "ytarget", 0.1)
    genjet_to_ytarget_nopu = jet_utils.match_two_jet_collections(jets_coll, "genjet", "ytarget_nopu", 0.1)
    genjet_to_ycand = jet_utils.match_two_jet_collections(jets_coll, "genjet", "ycand", 0.1)

    ret = {}

    # particle distributions
    b = np.logspace(-4, 4, 100)
    if len(rootfiles) > 0:
        ret[f"{sample_folder}/particles_pt_pythia"] = to_bh(ak.flatten(particles_pythia[mask_pythia_nonu]["gen_pt"]), bins=b)
        ret[f"{sample_folder}/particles_pt_caloparticle"] = to_bh(ak.flatten(particles_cp[mask_cp]["caloparticle_pt"]), bins=b)
    ret[f"{sample_folder}/particles_pt_target"] = to_bh(ak.flatten(arrs_awk["ytarget"]["pt"]), bins=b)
    ret[f"{sample_folder}/particles_pt_target_pumask"] = to_bh(ak.flatten(arrs_awk["ytarget"]["pt"][pu_mask]), bins=b)
    ret[f"{sample_folder}/particles_pt_cand"] = to_bh(ak.flatten(arrs_awk["ycand"]["pt"]), bins=b)

<<<<<<< HEAD
    # per-pid particle distribution
    pidset = np.unique(np.abs(ak.flatten(arrs_awk["ytarget"]["pid"])))
    for pid in pidset:
        pid = int(pid)
        if len(rootfiles) > 0:
            pidmask_pythia = np.abs(particles_pythia[mask_pythia_nonu]["gen_pdgid"]) == pid
            ret[f"{sample_folder}/particle_{pid}_pt_pythia"] = to_bh(ak.flatten(particles_pythia[mask_pythia_nonu]["gen_pt"][pidmask_pythia]), bins=b)
            pidmask_cp = np.abs(particles_cp[mask_cp]["caloparticle_pid"]) == pid
            ret[f"{sample_folder}/particle_{pid}_pt_caloparticle"] = to_bh(ak.flatten(particles_cp[mask_cp]["caloparticle_pt"][pidmask_cp]), bins=b)
        pidmask_ytarget = np.abs(arrs_awk["ytarget"]["pid"]) == pid
        ret[f"{sample_folder}/particle_{pid}_pt_target"] = to_bh(ak.flatten(arrs_awk["ytarget"]["pt"][pidmask_ytarget]), bins=b)
        ret[f"{sample_folder}/particle_{pid}_pt_target_pumask"] = to_bh(ak.flatten(arrs_awk["ytarget"]["pt"][pu_mask & pidmask_ytarget]), bins=b)
        pidmask_ytarget = np.abs(arrs_awk["ycand"]["pid"]) == pid
        ret[f"{sample_folder}/particle_{pid}_pt_cand"] = to_bh(ak.flatten(arrs_awk["ycand"]["pt"]), bins=b)

=======
>>>>>>> aab618c7
    b = np.linspace(-5, 5, 100)
    if len(rootfiles) > 0:
        ret[f"{sample_folder}/particles_eta_pythia"] = to_bh(ak.flatten(particles_pythia[mask_pythia_nonu]["gen_eta"]), bins=b)
        ret[f"{sample_folder}/particles_eta_caloparticle"] = to_bh(ak.flatten(particles_cp[mask_cp]["caloparticle_eta"]), bins=b)
    ret[f"{sample_folder}/particles_eta_target"] = to_bh(ak.flatten(arrs_awk["ytarget"]["eta"]), bins=b)
    ret[f"{sample_folder}/particles_eta_target_pumask"] = to_bh(ak.flatten(arrs_awk["ytarget"]["eta"][pu_mask]), bins=b)
    ret[f"{sample_folder}/particles_eta_cand"] = to_bh(ak.flatten(arrs_awk["ycand"]["eta"]), bins=b)

    # jet pt distribution
    b = np.logspace(0, 4, 100)
    ret[f"{sample_folder}/jets_pt_genjet"] = to_bh(ak.flatten(jets_coll["genjet"].pt), bins=b)
    # ret[f"{sample_folder}/jets_pt_caloparticle"] = to_bh(ak.flatten(jets_coll["cp"].pt), bins=b)
    ret[f"{sample_folder}/jets_pt_target"] = to_bh(ak.flatten(jets_coll["ytarget"].pt), bins=b)
    ret[f"{sample_folder}/jets_pt_target_pumask"] = to_bh(ak.flatten(jets_coll["ytarget_nopu"].pt), bins=b)
    ret[f"{sample_folder}/jets_pt_cand"] = to_bh(ak.flatten(jets_coll["ycand"].pt), bins=b)

    b = np.linspace(-5, 5, 100)
    ret[f"{sample_folder}/jets_eta_genjet"] = to_bh(ak.flatten(jets_coll["genjet"].eta), bins=b)
    # ret[f"{sample_folder}/jets_eta_caloparticle"] = to_bh(ak.flatten(jets_coll["cp"].eta), bins=b)
    ret[f"{sample_folder}/jets_eta_target"] = to_bh(ak.flatten(jets_coll["ytarget"].eta), bins=b)
    ret[f"{sample_folder}/jets_eta_target_pumask"] = to_bh(ak.flatten(jets_coll["ytarget_nopu"].eta), bins=b)
    ret[f"{sample_folder}/jets_eta_cand"] = to_bh(ak.flatten(jets_coll["ycand"].eta), bins=b)

    # jet pt ratio
    b = np.linspace(0, 5, 1000)
    # ratio = ak.flatten((jets_coll["cp"][genjet_to_cp["cp"]].pt / jets_coll["genjet"][genjet_to_cp["genjet"]].pt))
    # ret[f"{sample_folder}/jets_pt_ratio_caloparticle"] = to_bh(ratio, bins=b)
    ratio = ak.flatten((jets_coll["ytarget"][genjet_to_ytarget["ytarget"]].pt / jets_coll["genjet"][genjet_to_ytarget["genjet"]].pt))
    ret[f"{sample_folder}/jets_pt_ratio_target"] = to_bh(ratio, bins=b)
    ratio = ak.flatten(
        (jets_coll["ytarget_nopu"][genjet_to_ytarget_nopu["ytarget_nopu"]].pt / jets_coll["genjet"][genjet_to_ytarget_nopu["genjet"]].pt)
    )
    ret[f"{sample_folder}/jets_pt_ratio_target_pumask"] = to_bh(ratio, bins=b)
    ratio = ak.flatten((jets_coll["ycand"][genjet_to_ycand["ycand"]].pt / jets_coll["genjet"][genjet_to_ycand["genjet"]].pt))
    ret[f"{sample_folder}/jets_pt_ratio_cand"] = to_bh(ratio, bins=b)

    b = np.linspace(0.5, 1.5, 1000)
    # ratio = ak.flatten((jets_coll["cp"][genjet_to_cp["cp"]].pt / jets_coll["genjet"][genjet_to_cp["genjet"]].pt))
    # ret[f"{sample_folder}/jets_pt_ratio2_caloparticle"] = to_bh(ratio, bins=b)
    ratio = ak.flatten((jets_coll["ytarget"][genjet_to_ytarget["ytarget"]].pt / jets_coll["genjet"][genjet_to_ytarget["genjet"]].pt))
    ret[f"{sample_folder}/jets_pt_ratio2_target"] = to_bh(ratio, bins=b)
    ratio = ak.flatten(
        (jets_coll["ytarget_nopu"][genjet_to_ytarget_nopu["ytarget_nopu"]].pt / jets_coll["genjet"][genjet_to_ytarget_nopu["genjet"]].pt)
    )
    ret[f"{sample_folder}/jets_pt_ratio2_target_pumask"] = to_bh(ratio, bins=b)
    ratio = ak.flatten((jets_coll["ycand"][genjet_to_ycand["ycand"]].pt / jets_coll["genjet"][genjet_to_ycand["genjet"]].pt))
    ret[f"{sample_folder}/jets_pt_ratio2_cand"] = to_bh(ratio, bins=b)

<<<<<<< HEAD
    b = np.logspace(-1, 3, 100)
=======
    b = np.logspace(0, 3, 100)
>>>>>>> aab618c7
    ret[f"{sample_folder}/met_pythia"] = to_bh(genmet_cmssw, bins=b)
    ret[f"{sample_folder}/met_target"] = to_bh(ytarget_met, bins=b)
    ret[f"{sample_folder}/met_target_pumask"] = to_bh(ytarget_nopu_met, bins=b)
    ret[f"{sample_folder}/met_cand"] = to_bh(ycand_met, bins=b)

    # print output
    # for k in sorted(ret.keys()):
    #     print(k, ret[k].__class__.__name__)

    # save output
    with open(outfile, "wb") as handle:
        pickle.dump(ret, handle, protocol=pickle.HIGHEST_PROTOCOL)


if __name__ == "__main__":

<<<<<<< HEAD
    perjob = 50
    numjobs = 16
=======
    path = "/media/joosep/data/"
    pu_config = "pu55to75"
    perjob = 20
    numjobs = 12
>>>>>>> aab618c7
    is_test = False

    args = []
    ijob = 0

    # process pkl and ROOT files together
<<<<<<< HEAD
    maxfiles = 500
    path = "/local/joosep/mlpf/cms/"
=======
    maxfiles = 100
>>>>>>> aab618c7
    for pu_config in ["nopu", "pu55to75"]:
        for sample_folder in ["QCDForPF_14TeV_TuneCUETP8M1_cfi", "TTbar_14TeV_TuneCUETP8M1_cfi", "ZTT_All_hadronic_14TeV_TuneCUETP8M1_cfi"]:
            rootfiles = sorted(glob.glob(f"{path}/20240823_simcluster/{pu_config}/{sample_folder}/root/pfntuple_*.root"))
            pklfiles = sorted(glob.glob(f"{path}/20240823_simcluster/{pu_config}/{sample_folder}/raw/pfntuple_*.pkl.bz2"))

            rootfiles_d = {fn.split("/")[-1].split(".")[0]: fn for fn in rootfiles}
            pklfiles_d = {fn.split("/")[-1].split(".")[0]: fn for fn in pklfiles}

            # find the set of common filenames betweek the root and pkl files
            common_keys = sorted(list(set(set(rootfiles_d.keys()).intersection(set(pklfiles_d.keys())))))[:maxfiles]

            # prepare chunked arguments for process_files
            for ck in chunks(common_keys, perjob):
                args.append(
                    (f"combined/{pu_config}/{sample_folder}", [rootfiles_d[c] for c in ck], [pklfiles_d[c] for c in ck], "out{}.pkl".format(ijob))
                )
                ijob += 1

    # process only pkl files
<<<<<<< HEAD
    maxfiles = -1
    path = "/scratch/persistent/joosep/"
=======
    maxfiles = 2000
>>>>>>> aab618c7
    for pu_config in ["nopu", "pu55to75"]:
        for sample_folder in ["QCDForPF_14TeV_TuneCUETP8M1_cfi", "TTbar_14TeV_TuneCUETP8M1_cfi", "ZTT_All_hadronic_14TeV_TuneCUETP8M1_cfi"]:
            pklfiles = sorted(glob.glob(f"{path}/20240823_simcluster/{pu_config}/{sample_folder}/raw/pfntuple_*.pkl.bz2"))[:maxfiles]
            for ck in chunks(pklfiles, perjob):
                args.append((f"{pu_config}/{sample_folder}", [], ck, "out{}.pkl".format(ijob)))
                ijob += 1

    if is_test:
        process_files(*args[0])
    else:
        import multiprocessing

        pool = multiprocessing.Pool(numjobs)
        pool.starmap(process_files, tqdm.tqdm(args, total=len(args)))
        pool.close()<|MERGE_RESOLUTION|>--- conflicted
+++ resolved
@@ -223,7 +223,6 @@
     ret[f"{sample_folder}/particles_pt_target_pumask"] = to_bh(ak.flatten(arrs_awk["ytarget"]["pt"][pu_mask]), bins=b)
     ret[f"{sample_folder}/particles_pt_cand"] = to_bh(ak.flatten(arrs_awk["ycand"]["pt"]), bins=b)
 
-<<<<<<< HEAD
     # per-pid particle distribution
     pidset = np.unique(np.abs(ak.flatten(arrs_awk["ytarget"]["pid"])))
     for pid in pidset:
@@ -239,8 +238,6 @@
         pidmask_ytarget = np.abs(arrs_awk["ycand"]["pid"]) == pid
         ret[f"{sample_folder}/particle_{pid}_pt_cand"] = to_bh(ak.flatten(arrs_awk["ycand"]["pt"]), bins=b)
 
-=======
->>>>>>> aab618c7
     b = np.linspace(-5, 5, 100)
     if len(rootfiles) > 0:
         ret[f"{sample_folder}/particles_eta_pythia"] = to_bh(ak.flatten(particles_pythia[mask_pythia_nonu]["gen_eta"]), bins=b)
@@ -289,11 +286,7 @@
     ratio = ak.flatten((jets_coll["ycand"][genjet_to_ycand["ycand"]].pt / jets_coll["genjet"][genjet_to_ycand["genjet"]].pt))
     ret[f"{sample_folder}/jets_pt_ratio2_cand"] = to_bh(ratio, bins=b)
 
-<<<<<<< HEAD
     b = np.logspace(-1, 3, 100)
-=======
-    b = np.logspace(0, 3, 100)
->>>>>>> aab618c7
     ret[f"{sample_folder}/met_pythia"] = to_bh(genmet_cmssw, bins=b)
     ret[f"{sample_folder}/met_target"] = to_bh(ytarget_met, bins=b)
     ret[f"{sample_folder}/met_target_pumask"] = to_bh(ytarget_nopu_met, bins=b)
@@ -310,27 +303,16 @@
 
 if __name__ == "__main__":
 
-<<<<<<< HEAD
     perjob = 50
     numjobs = 16
-=======
-    path = "/media/joosep/data/"
-    pu_config = "pu55to75"
-    perjob = 20
-    numjobs = 12
->>>>>>> aab618c7
     is_test = False
 
     args = []
     ijob = 0
 
     # process pkl and ROOT files together
-<<<<<<< HEAD
     maxfiles = 500
     path = "/local/joosep/mlpf/cms/"
-=======
-    maxfiles = 100
->>>>>>> aab618c7
     for pu_config in ["nopu", "pu55to75"]:
         for sample_folder in ["QCDForPF_14TeV_TuneCUETP8M1_cfi", "TTbar_14TeV_TuneCUETP8M1_cfi", "ZTT_All_hadronic_14TeV_TuneCUETP8M1_cfi"]:
             rootfiles = sorted(glob.glob(f"{path}/20240823_simcluster/{pu_config}/{sample_folder}/root/pfntuple_*.root"))
@@ -350,12 +332,8 @@
                 ijob += 1
 
     # process only pkl files
-<<<<<<< HEAD
     maxfiles = -1
     path = "/scratch/persistent/joosep/"
-=======
-    maxfiles = 2000
->>>>>>> aab618c7
     for pu_config in ["nopu", "pu55to75"]:
         for sample_folder in ["QCDForPF_14TeV_TuneCUETP8M1_cfi", "TTbar_14TeV_TuneCUETP8M1_cfi", "ZTT_All_hadronic_14TeV_TuneCUETP8M1_cfi"]:
             pklfiles = sorted(glob.glob(f"{path}/20240823_simcluster/{pu_config}/{sample_folder}/raw/pfntuple_*.pkl.bz2"))[:maxfiles]
