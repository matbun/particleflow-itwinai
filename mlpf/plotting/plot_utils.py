import glob
import json
import math

import awkward
import matplotlib.pyplot as plt
import numpy as np
import pandas
import scipy
import sklearn
import sklearn.metrics
import tqdm
import vector

SAMPLE_LABEL_CMS = {
    "TTbar_14TeV_TuneCUETP8M1_cfi": r"$\mathrm{t}\overline{\mathrm{t}}$+PU events",
    "ZTT_All_hadronic_14TeV_TuneCUETP8M1_cfi": r"$Z\rightarrow \tau \tau$+PU events",
    "QCD_Pt_3000_7000_14TeV_TuneCUETP8M1_cfi": r"high-$p_T$ QCD+PU events",
    "QCDForPF_14TeV_TuneCUETP8M1_cfi": r"QCD+PU events",
    "SingleElectronFlatPt1To1000_pythia8_cfi": r"single $e^\pm$ events",
    "SingleGammaFlatPt1To1000_pythia8_cfi": r"single $\gamma$ events",
    "SingleMuFlatLogPt_100MeVto2TeV_cfi": r"single $\mu^\pm$ events",
    "SingleNeutronFlatPt0p7To1000_cfi": "single neutron events",
    "SinglePi0Pt1To1000_pythia8_cfi": r"single $\pi^0$ events",
    "SinglePiMinusFlatPt0p7To1000_cfi": r"single $\pi^\pm$ events",
    "SingleProtonMinusFlatPt0p7To1000_cfi": r"single proton events",
    "SingleTauFlatPt1To1000_cfi": r"single $\tau^\pm$ events",
    "RelValQCD_FlatPt_15_3000HS_14": r"QCD $15 < p_T < 3000$ GeV + PU events",
    "RelValTTbar_14TeV": r"$\mathrm{t}\overline{\mathrm{t}}$+PU events",
}

pid_to_text = {
    211: r"ch. had.",
    130: r"n. had.",
    1: r"HF hadron (EM)",
    2: r"HF hadron (HAD)",
    11: r"$e^{\pm}$",
    13: r"$\mu^{\pm}$",
    22: r"$\gamma$",
}

ELEM_LABELS_CMS = [0, 1, 2, 3, 4, 5, 6, 7, 8, 9, 10, 11]
ELEM_NAMES_CMS = [
    "NONE",
    "TRACK",
    "PS1",
    "PS2",
    "ECAL",
    "HCAL",
    "GSF",
    "BREM",
    "HFEM",
    "HFHAD",
    "SC",
    "HO",
]

CLASS_LABELS_CMS = [0, 211, 130, 1, 2, 22, 11, 13]
CLASS_NAMES_CMS = [
    r"none",
    r"ch.had",
    r"n.had",
    r"HFHAD",
    r"HFEM",
    r"$\gamma$",
    r"$e^\pm$",
    r"$\mu^\pm$",
]

CLASS_LABELS_CLIC = [0, 211, 130, 22, 11, 13]
CLASS_NAMES_CLIC = [
    r"none",
    r"ch.had",
    r"n.had",
    r"$\gamma$",
    r"$e^\pm$",
    r"$\mu^\pm$",
]

labels = {
    "met": "$p_{\mathrm{T}}^{\mathrm{miss}}$ [GeV]",
    "gen_met": "$p_{\mathrm{T,truth}}^\mathrm{miss}$ [GeV]",
    "gen_mom": "$p_{\mathrm{truth}}$ [GeV]",
    "gen_jet": "jet $p_{\mathrm{T,truth}}$ [GeV]",
    "gen_jet_eta": "jet $\eta_{\mathrm{truth}}$ [GeV]",
    "reco_met": "$p_{\mathrm{T,reco}}^\mathrm{miss}$ [GeV]",
    "reco_gen_met_ratio": "$p_{\mathrm{T,reco}}^\mathrm{miss} / p_{\\mathrm{T,truth}}^\mathrm{miss}$",
    "reco_gen_mom_ratio": "$p_{\mathrm{reco}} / p_{\\mathrm{truth}}$",
    "reco_gen_jet_ratio": "jet $p_{\mathrm{T,reco}} / p_{\\mathrm{T,truth}}$",
    "gen_met_range": "${} \less p_{{\mathrm{{T,truth}}}}^\mathrm{{miss}}\leq {}$",
    "gen_mom_range": "${} \less p_{{\mathrm{{truth}}}}\leq {}$",
    "gen_jet_range": "${} \less p_{{\mathrm{{T,truth}}}} \leq {}$",
    "gen_jet_range_eta": "${} \less \eta_{{\mathrm{{truth}}}} \leq {}$",
}


def get_class_names(sample_name):
    if sample_name.startswith("clic_"):
        return CLASS_NAMES_CLIC
    elif sample_name.startswith("cms_"):
        return CLASS_NAMES_CMS
    if sample_name.startswith("cld_"):
        return CLASS_NAMES_CLIC
    else:
        raise Exception("Unknown sample name: {}".format(sample_name))


EVALUATION_DATASET_NAMES = {
    "cld_edm_ttbar_pf": r"$e^+e^- \rightarrow \mathrm{t}\overline{\mathrm{t}}$",
    "clic_edm_ttbar_pf": r"$e^+e^- \rightarrow \mathrm{t}\overline{\mathrm{t}}$",
    "clic_edm_ttbar_pu10_pf": r"$e^+e^- \rightarrow \mathrm{t}\overline{\mathrm{t}}$, PU10",
    "clic_edm_ttbar_hits_pf": r"$e^+e^- \rightarrow \mathrm{t}\overline{\mathrm{t}}$",
    "clic_edm_qq_pf": r"$e^+e^- \rightarrow \gamma/\mathrm{Z}^* \rightarrow \mathrm{hadrons}$",
    "clic_edm_ww_fullhad_pf": r"$e^+e^- \rightarrow WW \rightarrow \mathrm{hadrons}$",
    "clic_edm_zh_tautau_pf": r"$e^+e^- \rightarrow ZH \rightarrow \tau \tau$",
    "cms_pf_qcd": r"QCD $p_T \in [15, 3000]\ \mathrm{GeV}$+PU",
    "cms_pf_ztt": r"$\mathrm{Z}\rightarrow \mathrm{\tau}\mathrm{\tau}$+PU",
    "cms_pf_vbf": r"VBF+PU",
    "cms_pf_ttbar": r"$\mathrm{t}\overline{\mathrm{t}}$+PU",
    "cms_pf_ttbar_nopu": r"$\mathrm{t}\overline{\mathrm{t}}$",
    "cms_pf_qcd_nopu": r"QCD $p_T \in [15, 3000]\ \mathrm{GeV}$",
    "cms_pf_vbf_nopu": r"VBF",
    "cms_pf_multi_particle_gun": r"multi particle gun events",
    "cms_pf_single_electron": r"single electron particle gun events",
    "cms_pf_single_gamma": r"single photon gun events",
    "cms_pf_single_mu": r"single muon particle gun events",
    "cms_pf_single_pi": r"single pion particle gun events",
    "cms_pf_single_pi0": r"single neutral pion particle gun events",
    "cms_pf_single_proton": r"single proton particle gun events",
    "cms_pf_single_tau": r"single tau particle gun events",
    "cms_pf_sms_t1tttt": r"sms t1tttt events",
}


def load_loss_history(path, min_epoch=None, max_epoch=None):
    ret = {}
    for fi in glob.glob(path):
        data = json.load(open(fi))
        epoch = int(fi.split("_")[-1].split(".")[0])
        ret[epoch] = data

    if not max_epoch:
        max_epoch = max(ret.keys())
    if not min_epoch:
        min_epoch = min(ret.keys())

    ret2 = []
    for i in range(min_epoch, max_epoch + 1):
        ret2.append(ret[i])
    return pandas.DataFrame(ret2)


def loss_plot(train, test, fname, margin=0.05, smoothing=False, epoch=None, cp_dir=None, comet_experiment=None, title=None):
    plt.figure()

    alpha = 0.2 if smoothing else 1.0
    l0 = None if smoothing else "train"
    l1 = None if smoothing else "test"
    p0 = plt.plot(train, alpha=alpha, label=l0)
    p1 = plt.plot(test, alpha=alpha, label=l1)

    if smoothing:
        train_smooth = np.convolve(train, np.ones(5) / 5, mode="valid")
        plt.plot(train_smooth, color=p0[0].get_color(), lw=2, label="train")
        test_smooth = np.convolve(test, np.ones(5) / 5, mode="valid")
        plt.plot(test_smooth, color=p1[0].get_color(), lw=2, label="test")

    plt.ylim(test[-1] * (1.0 - margin), test[-1] * (1.0 + margin))
    plt.legend(loc=3, frameon=False)
    plt.xlabel("epoch")

    if title:
        plt.title(title)

    save_img(
        fname,
        epoch,
        cp_dir=cp_dir,
        comet_experiment=comet_experiment,
    )


def format_dataset_name(dataset):
    return EVALUATION_DATASET_NAMES[dataset]


def med_iqr(arr):
    if len(arr) > 0:
        p25 = np.percentile(arr, 25)
        p50 = np.percentile(arr, 50)
        p75 = np.percentile(arr, 75)
    else:
        p25 = 0.0
        p50 = 0.0
        p75 = 0.0
    return p50, p75 - p25


def get_eff(df, pid):
    v0 = np.sum(df == pid)
    return v0 / len(df), np.sqrt(v0) / len(df)


def get_fake(df, pid):
    v0 = np.sum(df != pid)
    return v0 / len(df), np.sqrt(v0) / len(df)


def experiment_label(ax, experiment="CMS", tag1="Simulation Preliminary", tag2="Run 3 (14 TeV)", x0=0.01, x1=0.17, x2=0.98, y=1.01):
    plt.figtext(
        x0,
        y,
        experiment,
        fontweight="bold",
        wrap=True,
        horizontalalignment="left",
        verticalalignment="bottom",
        transform=ax.transAxes,
    )
    plt.figtext(
        x1,
        y,
        tag1,
        style="italic",
        wrap=True,
        horizontalalignment="left",
        verticalalignment="bottom",
        transform=ax.transAxes,
    )
    plt.figtext(
        x2,
        y,
        tag2,
        wrap=False,
        horizontalalignment="right",
        verticalalignment="bottom",
        transform=ax.transAxes,
    )


def cms_label(ax):
    return experiment_label(ax, experiment="CMS", tag1="Simulation (Private Work)", tag2="Run 3 (14 TeV)", x1=0.13)


def clic_label(ax):
    return experiment_label(ax, experiment="Key4HEP-CLICdp", tag1="Simulation", tag2="ee (380 GeV)", x1=0.35)


def cld_label(ax):
    return experiment_label(ax, experiment="Key4HEP-CLD", tag1="Simulation", tag2="ee (365 GeV)", x1=0.35)


EXPERIMENT_LABELS = {
    "cms": cms_label,
    "clic": clic_label,
    "cld": cld_label,
}


def sample_label(ax, sample, additional_text="", x=0.03, y=0.97):
    text = EVALUATION_DATASET_NAMES[sample]
    plt.text(x, y, text + additional_text, ha="left", va="top", transform=ax.transAxes)


def particle_label(ax, pid):
    plt.text(
        0.03,
        0.92,
        pid_to_text[pid],
        va="top",
        ha="left",
        size=10,
        transform=ax.transAxes,
    )


def load_eval_data(path, max_files=None):
    yvals = []
    filenames = []
    print("path", path)

    filelist = list(glob.glob(path))

    if max_files is not None:
        filelist = filelist[:max_files]

    for fi in tqdm.tqdm(filelist):
        dd = awkward.from_parquet(fi)
        yvals.append(dd)
        filenames.append(fi)

    data = awkward.concatenate(yvals, axis=0)
    X = data["inputs"]

    yvals = {}
    for typ in ["gen", "cand", "pred"]:
        for k in data["particles"][typ].fields:
            yvals["{}_{}".format(typ, k)] = data["particles"][typ][k]

    for typ in ["gen", "cand", "pred"]:
        # Compute phi, px, py, pz
        yvals[typ + "_phi"] = np.arctan2(yvals[typ + "_sin_phi"], yvals[typ + "_cos_phi"])
        yvals[typ + "_px"] = yvals[typ + "_pt"] * yvals[typ + "_cos_phi"]
        yvals[typ + "_py"] = yvals[typ + "_pt"] * yvals[typ + "_sin_phi"]
        yvals[typ + "_pz"] = yvals[typ + "_pt"] * np.sinh(yvals[typ + "_eta"])

    for typ in ["gen", "cand", "pred", "target"]:
        # Get the jet vectors
        jetvec = vector.awk(data["jets"][typ])
        for k in ["pt", "eta", "phi", "energy"]:
            yvals["jets_{}_{}".format(typ, k)] = getattr(jetvec, k)

    for typ in ["gen", "cand", "pred"]:
        for val in ["pt", "eta", "sin_phi", "cos_phi", "energy"]:
            yvals["{}_{}".format(typ, val)] = yvals["{}_{}".format(typ, val)] * (yvals["{}_cls_id".format(typ)] != 0)

    yvals.update(compute_jet_ratio(data, yvals))
    yvals["gen_met"] = data["genmet"]
    return yvals, X, filenames


def compute_jet_ratio(data, yvals):
    ret = {}
    # flatten across event dimension
    ret["jet_gen_to_pred_genpt"] = awkward.to_numpy(
        awkward.flatten(
            vector.awk(data["jets"]["gen"][data["matched_jets"]["gen_to_pred"]["gen"]]).pt,
            axis=1,
        )
    )
    ret["jet_gen_to_pred_geneta"] = awkward.to_numpy(
        awkward.flatten(
            vector.awk(data["jets"]["gen"][data["matched_jets"]["gen_to_pred"]["gen"]]).eta,
            axis=1,
        )
    )
    ret["jet_gen_to_pred_predpt"] = awkward.to_numpy(
        awkward.flatten(
            vector.awk(data["jets"]["pred"][data["matched_jets"]["gen_to_pred"]["pred"]]).pt,
            axis=1,
        )
    )
    ret["jet_gen_to_cand_genpt"] = awkward.to_numpy(
        awkward.flatten(
            vector.awk(data["jets"]["gen"][data["matched_jets"]["gen_to_cand"]["gen"]]).pt,
            axis=1,
        )
    )
    ret["jet_gen_to_cand_geneta"] = awkward.to_numpy(
        awkward.flatten(
            vector.awk(data["jets"]["gen"][data["matched_jets"]["gen_to_cand"]["gen"]]).eta,
            axis=1,
        )
    )
    ret["jet_gen_to_cand_candpt"] = awkward.to_numpy(
        awkward.flatten(
            vector.awk(data["jets"]["cand"][data["matched_jets"]["gen_to_cand"]["cand"]]).pt,
            axis=1,
        )
    )

    ret["jet_gen_to_target_genpt"] = awkward.to_numpy(
        awkward.flatten(
            vector.awk(data["jets"]["gen"][data["matched_jets"]["gen_to_target"]["gen"]]).pt,
            axis=1,
        )
    )
    ret["jet_gen_to_target_geneta"] = awkward.to_numpy(
        awkward.flatten(
            vector.awk(data["jets"]["gen"][data["matched_jets"]["gen_to_target"]["gen"]]).eta,
            axis=1,
        )
    )
    ret["jet_gen_to_target_targetpt"] = awkward.to_numpy(
        awkward.flatten(
            vector.awk(data["jets"]["target"][data["matched_jets"]["gen_to_target"]["target"]]).pt,
            axis=1,
        )
    )

    ret["jet_ratio_pred"] = ret["jet_gen_to_pred_predpt"] / ret["jet_gen_to_pred_genpt"]
    ret["jet_ratio_cand"] = ret["jet_gen_to_cand_candpt"] / ret["jet_gen_to_cand_genpt"]
    ret["jet_ratio_target"] = ret["jet_gen_to_target_targetpt"] / ret["jet_gen_to_target_genpt"]
    return ret


def compute_met_and_ratio(yvals):
    msk_gen = yvals["gen_cls_id"] != 0
    gen_px = yvals["gen_px"][msk_gen]
    gen_py = yvals["gen_py"][msk_gen]

    msk_pred = yvals["pred_cls_id"] != 0
    pred_px = yvals["pred_px"][msk_pred]
    pred_py = yvals["pred_py"][msk_pred]

    msk_cand = yvals["cand_cls_id"] != 0
    cand_px = yvals["cand_px"][msk_cand]
    cand_py = yvals["cand_py"][msk_cand]

    gen_met = yvals["gen_met"]

    target_met = awkward.to_numpy(np.sqrt(np.sum(gen_px, axis=1) ** 2 + np.sum(gen_py, axis=1) ** 2))
    pred_met = awkward.to_numpy(np.sqrt(np.sum(pred_px, axis=1) ** 2 + np.sum(pred_py, axis=1) ** 2))
    cand_met = awkward.to_numpy(np.sqrt(np.sum(cand_px, axis=1) ** 2 + np.sum(cand_py, axis=1) ** 2))

    print(gen_met)
    print(target_met)

    met_ratio_target = awkward.to_numpy(target_met / gen_met)
    met_ratio_pred = awkward.to_numpy(pred_met / gen_met)
    met_ratio_cand = awkward.to_numpy(cand_met / gen_met)

    return {
        "gen_met": gen_met,
        "target_met": target_met,
        "pred_met": pred_met,
        "cand_met": cand_met,
        "ratio_target": met_ratio_target,
        "ratio_pred": met_ratio_pred,
        "ratio_cand": met_ratio_cand,
    }


def compute_3dmomentum_and_ratio(yvals):
    msk_gen = yvals["gen_cls_id"] != 0
    gen_px = yvals["gen_px"][msk_gen]
    gen_py = yvals["gen_py"][msk_gen]
    gen_pz = yvals["gen_pz"][msk_gen]

    msk_pred = yvals["pred_cls_id"] != 0
    pred_px = yvals["pred_px"][msk_pred]
    pred_py = yvals["pred_py"][msk_pred]
    pred_pz = yvals["pred_pz"][msk_pred]

    msk_cand = yvals["cand_cls_id"] != 0
    cand_px = yvals["cand_px"][msk_cand]
    cand_py = yvals["cand_py"][msk_cand]
    cand_pz = yvals["cand_pz"][msk_cand]

    gen_mom = awkward.to_numpy(np.sqrt(np.sum(gen_px, axis=1) ** 2 + np.sum(gen_py, axis=1) ** 2 + np.sum(gen_pz, axis=1) ** 2))
    pred_mom = awkward.to_numpy(np.sqrt(np.sum(pred_px, axis=1) ** 2 + np.sum(pred_py, axis=1) ** 2 + np.sum(pred_pz, axis=1) ** 2))
    cand_mom = awkward.to_numpy(np.sqrt(np.sum(cand_px, axis=1) ** 2 + np.sum(cand_py, axis=1) ** 2 + np.sum(cand_pz, axis=1) ** 2))

    mom_ratio_pred = awkward.to_numpy(pred_mom / gen_mom)
    mom_ratio_cand = awkward.to_numpy(cand_mom / gen_mom)

    return {
        "gen_mom": gen_mom,
        "pred_mom": pred_mom,
        "cand_mom": cand_mom,
        "ratio_pred": mom_ratio_pred,
        "ratio_cand": mom_ratio_cand,
    }


def save_img(outfile, epoch, cp_dir=None, comet_experiment=None):
    if cp_dir:
        image_path = str(cp_dir / outfile)
        plt.savefig(image_path, dpi=100, bbox_inches="tight")
        plt.savefig(image_path.replace(".png", ".pdf"), bbox_inches="tight")
        plt.clf()
        if comet_experiment:
            comet_experiment.log_image(image_path, step=epoch - 1)


def plot_jets(yvals, epoch=None, cp_dir=None, comet_experiment=None, title=None, sample=None, dataset=None):
    plt.figure()
    b = np.logspace(1, 3, 100)

    pt = awkward.to_numpy(awkward.flatten(yvals["jets_target_pt"]))
    plt.hist(
        pt,
        bins=b,
        histtype="step",
        lw=2,
        label="Target",
    )

    pt = awkward.to_numpy(awkward.flatten(yvals["jets_cand_pt"]))
    plt.hist(
        pt,
        bins=b,
        histtype="step",
        lw=2,
        label="PF",
    )

    pt = awkward.to_numpy(awkward.flatten(yvals["jets_pred_pt"]))
    plt.hist(
        pt,
        bins=b,
        histtype="step",
        lw=2,
        label="MLPF",
    )

    pt = awkward.to_numpy(awkward.flatten(yvals["jets_gen_pt"]))
    plt.hist(
        pt,
        bins=b,
        histtype="step",
        lw=2,
        label="Truth",
    )

    plt.xscale("log")
    plt.xlabel("jet $p_T$")
    plt.ylabel("Jets / bin")
    plt.legend(loc="best")
    if title:
        plt.title(title)

    plt.yscale("log")
    ax = plt.gca()
    ylim = ax.get_ylim()
    ax.set_ylim(ylim[0], 10 * ylim[1])

    if dataset:
        EXPERIMENT_LABELS[dataset](ax)

    if sample:
        sample_label(ax, sample)

    save_img(
        "jet_pt_log.png",
        epoch,
        cp_dir=cp_dir,
        comet_experiment=comet_experiment,
    )

    plt.figure()
    b = np.linspace(0, 1000, 100)

    pt = awkward.to_numpy(awkward.flatten(yvals["jets_target_pt"]))
    plt.hist(
        pt,
        bins=b,
        histtype="step",
        lw=2,
        label="Target",
    )
    
    pt = awkward.to_numpy(awkward.flatten(yvals["jets_cand_pt"]))
    plt.hist(
        pt,
        bins=b,
        histtype="step",
        lw=2,
        label="PF",
    )

    pt = awkward.to_numpy(awkward.flatten(yvals["jets_pred_pt"]))
    plt.hist(
        pt,
        bins=b,
        histtype="step",
        lw=2,
        label="MLPF",
    )

    pt = awkward.to_numpy(awkward.flatten(yvals["jets_gen_pt"]))
    plt.hist(
        pt,
        bins=b,
        histtype="step",
        lw=2,
        label="Truth",
    )

    plt.xlabel("jet $p_T$")
    plt.ylabel("Jets / bin")
    plt.yscale("log")
    plt.legend(loc="best")
    if title:
        plt.title(title)
    ax = plt.gca()
    ylim = ax.get_ylim()
    ax.set_ylim(ylim[0], 10 * ylim[1])

    if dataset:
        EXPERIMENT_LABELS[dataset](ax)
    if sample:
        sample_label(ax, sample)

    save_img(
        "jet_pt.png",
        epoch,
        cp_dir=cp_dir,
        comet_experiment=comet_experiment,
    )



    plt.figure()
    b = np.linspace(-5, 5, 100)
    eta = awkward.to_numpy(awkward.flatten(yvals["jets_target_eta"]))
    plt.hist(
        eta,
        bins=b,
        histtype="step",
        lw=2,
        label="Target",
    )
    
    eta = awkward.to_numpy(awkward.flatten(yvals["jets_cand_eta"]))
    plt.hist(
        eta,
        bins=b,
        histtype="step",
        lw=2,
        label="PF",
    )

    eta = awkward.to_numpy(awkward.flatten(yvals["jets_pred_eta"]))
    plt.hist(
        eta,
        bins=b,
        histtype="step",
        lw=2,
        label="MLPF",
    )

    eta = awkward.to_numpy(awkward.flatten(yvals["jets_gen_eta"]))
    plt.hist(
        eta,
        bins=b,
        histtype="step",
        lw=2,
        label="Truth",
    )

    plt.xlabel("jet $\eta$")
    plt.ylabel("Jets / bin")
    plt.yscale("log")
    plt.legend(loc="best")
    if title:
        plt.title(title)
    ax = plt.gca()
    ylim = ax.get_ylim()
    ax.set_ylim(ylim[0], 10 * ylim[1])

    if dataset:
        EXPERIMENT_LABELS[dataset](ax)
    if sample:
        sample_label(ax, sample)

    save_img(
        "jet_eta.png",
        epoch,
        cp_dir=cp_dir,
        comet_experiment=comet_experiment,
    )

def plot_jet_ratio(
    yvals,
    epoch=None,
    cp_dir=None,
    comet_experiment=None,
    title=None,
    bins=None,
    file_modifier="",
    logy=False,
    dataset=None,
    sample=None,
):
    plt.figure()
    ax = plt.axes()

    if bins is None:
        bins = np.linspace(0, 5, 100)

    p = med_iqr(yvals["jet_ratio_target"])
    plt.hist(
        yvals["jet_ratio_target"],
        bins=bins,
        histtype="step",
        lw=2,
        label="target $({:.2f}\pm{:.2f})$".format(p[0], p[1]),
    )

    p = med_iqr(yvals["jet_ratio_cand"])
    plt.hist(
        yvals["jet_ratio_cand"],
        bins=bins,
        histtype="step",
        lw=2,
        label="PF $({:.2f}\pm{:.2f})$".format(p[0], p[1]),
    )

    p = med_iqr(yvals["jet_ratio_pred"])
    plt.hist(
        yvals["jet_ratio_pred"],
        bins=bins,
        histtype="step",
        lw=2,
        label="MLPF $({:.2f}\pm{:.2f})$".format(p[0], p[1]),
    )

    plt.xlabel(labels["reco_gen_jet_ratio"])
    plt.ylabel("Matched jets / bin")
    plt.legend(loc="best")

    if dataset:
        EXPERIMENT_LABELS[dataset](ax)
    if sample:
        sample_label(ax, sample)

    plt.ticklabel_format(axis="y", style="sci", scilimits=(0, 0))

    ylim = ax.get_ylim()
    ax.set_ylim(ylim[0], 1.2 * ylim[1])

    if logy:
        ax.set_yscale("log")
        ax.set_ylim(10, 10 * ylim[1])

    save_img(
        "jet_res{}.png".format(file_modifier),
        epoch,
        cp_dir=cp_dir,
        comet_experiment=comet_experiment,
    )


def plot_met(met_ratio, epoch=None, cp_dir=None, comet_experiment=None, title=None, sample=None, dataset=None):
    maxval = max(
        [
            np.max(met_ratio["target_met"]),
            np.max(met_ratio["cand_met"]),
            np.max(met_ratio["pred_met"]),
        ]
    )
    minval = min(
        [
            np.min(met_ratio["target_met"]),
            np.min(met_ratio["cand_met"]),
            np.min(met_ratio["pred_met"]),
        ]
    )
    maxval = math.ceil(np.log10(maxval))
    minval = math.floor(np.log10(max(minval, 1e-2)))

    plt.figure()
    b = np.logspace(minval, maxval, 100)
    plt.hist(
        met_ratio["target_met"],
        bins=b,
        histtype="step",
        lw=2,
        label="Target",
    )
    plt.hist(
        met_ratio["cand_met"],
        bins=b,
        histtype="step",
        lw=2,
        label="PF",
    )
    plt.hist(
        met_ratio["pred_met"],
        bins=b,
        histtype="step",
        lw=2,
        label="MLPF",
    )
    plt.hist(
        met_ratio["gen_met"],
        bins=b,
        histtype="step",
        lw=2,
        label="Truth",
    )
    plt.xlabel(labels["met"])
    plt.ylabel("Events / bin")
    plt.legend(loc="best", title=title)
    plt.xscale("log")
    plt.yscale("log")

    ax = plt.gca()
    ylim = ax.get_ylim()
    ax.set_ylim(ylim[0], 10 * ylim[1])

    if dataset:
        EXPERIMENT_LABELS[dataset](ax)
    if sample:
        sample_label(ax, sample)

    save_img("met_log.png", epoch, cp_dir=cp_dir, comet_experiment=comet_experiment)

    b = np.linspace(0, 300, 100)
    plt.hist(
        met_ratio["target_met"],
        bins=b,
        histtype="step",
        lw=2,
        label="Target",
    )
    plt.hist(
        met_ratio["cand_met"],
        bins=b,
        histtype="step",
        lw=2,
        label="PF",
    )
    plt.hist(
        met_ratio["pred_met"],
        bins=b,
        histtype="step",
        lw=2,
        label="MLPF",
    )
    plt.hist(
        met_ratio["gen_met"],
        bins=b,
        histtype="step",
        lw=2,
        label="Truth",
    )
    plt.xlabel(labels["met"])
    plt.ylabel("Events / bin")
    plt.legend(loc="best", title=title)
    plt.yscale("log")
    ax = plt.gca()
    ylim = ax.get_ylim()
    ax.set_ylim(ylim[0], 10 * ylim[1])
    if dataset:
        EXPERIMENT_LABELS[dataset](ax)
    if sample:
        sample_label(ax, sample)

    save_img("met.png", epoch, cp_dir=cp_dir, comet_experiment=comet_experiment)


def plot_met_ratio(
    met_ratio,
    epoch=None,
    cp_dir=None,
    comet_experiment=None,
    title=None,
    bins=None,
    file_modifier="",
    logy=False,
    sample=None,
    dataset=None,
):
    plt.figure()
    ax = plt.axes()
    if bins is None:
        bins = np.linspace(0, 20, 100)

    mask = met_ratio["gen_met"] > 5

    p = med_iqr(met_ratio["ratio_target"][mask])
<<<<<<< HEAD
    plt.hist(
        met_ratio["ratio_target"][mask],
        bins=bins,
        histtype="step",
        lw=2,
        label="target $({:.2f}, IQR={:.2f})$".format(p[0], p[1]),
    )

    p = med_iqr(met_ratio["ratio_cand"][mask])
    plt.hist(
=======
    plt.hist(
        met_ratio["ratio_target"][mask],
        bins=bins,
        histtype="step",
        lw=2,
        label="target $({:.2f}, IQR={:.2f})$".format(p[0], p[1]),
    )

    p = med_iqr(met_ratio["ratio_cand"][mask])
    plt.hist(
>>>>>>> 28406b11
        met_ratio["ratio_cand"][mask],
        bins=bins,
        histtype="step",
        lw=2,
        label="PF $({:.2f}, IQR={:.2f})$".format(p[0], p[1]),
    )

    p = med_iqr(met_ratio["ratio_pred"][mask])
    plt.hist(
        met_ratio["ratio_pred"][mask],
        bins=bins,
        histtype="step",
        lw=2,
        label="MLPF $({:.2f}, IQR={:.2f})$".format(p[0], p[1]),
    )

    plt.xlabel(labels["reco_gen_met_ratio"])
    plt.ylabel("Events / bin")
    plt.legend(loc="best", title=title)

    ylim = ax.get_ylim()
    ax.set_ylim(ylim[0], 1.2 * ylim[1])

    if logy:
        ax.set_yscale("log")
        ax.set_ylim(10, 10 * ylim[1])

    if dataset:
        EXPERIMENT_LABELS[dataset](ax)
    if sample:
        sample_label(ax, sample)

    save_img(
        "met_res{}.png".format(file_modifier),
        epoch,
        cp_dir=cp_dir,
        comet_experiment=comet_experiment,
    )


def plot_3dmomentum_ratio(mom_ratio, epoch=None, cp_dir=None, comet_experiment=None, title=None, bins=None, file_modifier="", logy=False):
    plt.figure()
    ax = plt.axes()
    if bins is None:
        bins = np.linspace(0, 20, 100)

    p = med_iqr(mom_ratio["ratio_cand"])
    plt.hist(
        mom_ratio["ratio_cand"],
        bins=bins,
        histtype="step",
        lw=2,
        label="PF $({:.2f}, IQR={:.2f})$".format(p[0], p[1]),
    )
    p = med_iqr(mom_ratio["ratio_pred"])
    plt.hist(
        mom_ratio["ratio_pred"],
        bins=bins,
        histtype="step",
        lw=2,
        label="MLPF $({:.2f}, IQR={:.2f})$".format(p[0], p[1]),
    )
    plt.xlabel(labels["reco_gen_mom_ratio"])
    plt.ylabel("Events / bin")
    plt.legend(loc="best", title=title)

    ylim = ax.get_ylim()
    ax.set_ylim(ylim[0], 1.2 * ylim[1])

    if logy:
        ax.set_yscale("log")
        ax.set_ylim(10, 10 * ylim[1])

    save_img(
        "mom_res{}.png".format(file_modifier),
        epoch,
        cp_dir=cp_dir,
        comet_experiment=comet_experiment,
    )


def compute_distances(distribution_1, distribution_2, ratio):
    if len(distribution_1) > 0 and len(distribution_2) > 0:
        wd = scipy.stats.wasserstein_distance(distribution_1, distribution_2)
        p25 = np.percentile(ratio, 25)
        p50 = np.percentile(ratio, 50)
        p75 = np.percentile(ratio, 75)
    else:
        wd = 0.0
        p25 = 0.0
        p50 = 0.0
        p75 = 0.0
    iqr = p75 - p25
    return {"wd": wd, "p25": p25, "p50": p50, "p75": p75, "iqr": iqr}


def plot_rocs(yvals, class_names, epoch=None, cp_dir=None, comet_experiment=None, title=None):
    ncls = len(yvals["gen_cls"][0, 0])
    plt.figure()
    for icls in range(ncls):
        predvals = awkward.to_numpy(awkward.flatten(yvals["pred_cls"][:, :, icls]))
        truevals = awkward.to_numpy(awkward.flatten(yvals["gen_cls_id"] == icls))
        fpr, tpr, _ = sklearn.metrics.roc_curve(truevals, predvals)
        plt.plot(fpr, tpr, label=class_names[icls])
    plt.xlim(1e-7, 1)
    plt.ylim(1e-7, 1)
    plt.legend(loc="best")
    plt.xlabel("FPR")
    plt.ylabel("TPR")
    if title:
        plt.title(title)
    plt.yscale("log")
    plt.xscale("log")
    save_img(
        "roc.png",
        epoch,
        cp_dir=cp_dir,
        comet_experiment=comet_experiment,
    )


def plot_num_elements(X, epoch=None, cp_dir=None, comet_experiment=None, title=None):
    # compute the number of unpadded elements per event
    num_Xelems = awkward.sum(X[:, :, 0] != 0, axis=-1)
    maxval = np.max(num_Xelems)

    plt.figure()
    plt.hist(num_Xelems, bins=np.linspace(0, int(1.2 * maxval), 100))
    plt.xlabel("PFElements / event")
    plt.ylabel("Events / bin")
    if title:
        plt.title(title)
    save_img(
        "num_elements.png",
        epoch,
        cp_dir=cp_dir,
        comet_experiment=comet_experiment,
    )


def plot_sum_energy(yvals, class_names, epoch=None, cp_dir=None, comet_experiment=None, title=None):
    cls_ids = np.unique(awkward.values_astype(awkward.flatten(yvals["gen_cls_id"]), np.int64))

    for cls_id in cls_ids:
        if cls_id == 0:
            msk = yvals["gen_cls_id"] != 0
            clname = "all particles"
        else:
            msk = yvals["gen_cls_id"] == cls_id
            clname = class_names[cls_id]

        sum_gen_energy = awkward.to_numpy(awkward.sum(yvals["gen_energy"][msk], axis=1))
        sum_cand_energy = awkward.to_numpy(awkward.sum(yvals["cand_energy"][msk], axis=1))
        sum_pred_energy = awkward.to_numpy(awkward.sum(yvals["pred_energy"][msk], axis=1))

        mean = np.mean(sum_gen_energy)
        std = np.std(sum_gen_energy)
        max_e = mean + 2 * std
        min_e = max(mean - 2 * std, 0)

        # 1D hist of sum energy
        b = np.linspace(min_e, max_e, 100)
        plt.figure()
        plt.hist(sum_cand_energy, bins=b, label="PF", histtype="step", lw=2)
        plt.hist(sum_pred_energy, bins=b, label="MLPF", histtype="step", lw=2)
        plt.hist(sum_gen_energy, bins=b, label="Truth", histtype="step", lw=2)
        plt.xlabel("total energy / event [GeV]")
        plt.ylabel("events / bin")
        if title:
            plt.title(title + ", " + clname)
        plt.legend(loc="best")
        save_img(
            "sum_energy_cls{}.png".format(cls_id),
            epoch,
            cp_dir=cp_dir,
            comet_experiment=comet_experiment,
        )

        # 2D hist of gen vs. PF energy
        plt.figure()
        plt.hist2d(sum_gen_energy, sum_cand_energy, bins=(b, b), cmap="hot_r")
        plt.plot([min_e, max_e], [min_e, max_e], color="black", ls="--")
        plt.xlabel("total true energy / event [GeV]")
        plt.ylabel("total PF energy / event [GeV]")
        if title:
            plt.title(title + ", " + clname)
        save_img(
            "sum_gen_cand_energy_cls{}.png".format(cls_id),
            epoch,
            cp_dir=cp_dir,
            comet_experiment=comet_experiment,
        )

        # 2D hist of gen vs. MLPF energy
        plt.figure()
        plt.hist2d(sum_gen_energy, sum_pred_energy, bins=(b, b), cmap="hot_r")
        plt.plot([min_e, max_e], [min_e, max_e], color="black", ls="--")
        plt.xlabel("total true energy / event [GeV]")
        plt.ylabel("total MLPF energy / event [GeV]")
        if title:
            plt.title(title + ", " + clname)
        save_img(
            "sum_gen_pred_energy_cls{}.png".format(cls_id),
            epoch,
            cp_dir=cp_dir,
            comet_experiment=comet_experiment,
        )

        min_e = np.log10(max(min_e, 1e-2))
        max_e = np.log10(max_e) + 1

        b = np.logspace(min_e, max_e, 100)
        plt.figure()
        plt.hist2d(sum_gen_energy, sum_cand_energy, bins=(b, b), cmap="hot_r")
        plt.xscale("log")
        plt.yscale("log")
        plt.plot(
            [10**min_e, 10**max_e],
            [10**min_e, 10**max_e],
            color="black",
            ls="--",
        )
        plt.xlabel("total true energy / event [GeV]")
        plt.ylabel("total reconstructed energy / event [GeV]")
        if title:
            plt.title(title + ", " + clname + ", PF")
        save_img(
            "sum_gen_cand_energy_log_cls{}.png".format(cls_id),
            epoch,
            cp_dir=cp_dir,
            comet_experiment=comet_experiment,
        )

        b = np.logspace(min_e, max_e, 100)
        plt.figure()
        plt.hist2d(sum_gen_energy, sum_pred_energy, bins=(b, b), cmap="hot_r")
        plt.xscale("log")
        plt.yscale("log")
        plt.plot(
            [10**min_e, 10**max_e],
            [10**min_e, 10**max_e],
            color="black",
            ls="--",
        )
        plt.xlabel("total true energy / event [GeV]")
        plt.ylabel("total reconstructed energy / event [GeV]")
        if title:
            plt.title(title + ", " + clname + ", MLPF")
        save_img(
            "sum_gen_pred_energy_log_cls{}.png".format(cls_id),
            epoch,
            cp_dir=cp_dir,
            comet_experiment=comet_experiment,
        )


def plot_particle_multiplicity(X, yvals, class_names, epoch=None, cp_dir=None, comet_experiment=None, title=None):
    cls_ids = np.unique(awkward.values_astype(awkward.flatten(yvals["gen_cls_id"]), np.int64))

    for cls_id in cls_ids:
        if cls_id == 0:
            continue

        clname = class_names[cls_id]

        plt.figure()
        gen_vals = awkward.sum(yvals["gen_cls_id"][X[:, :, 0] != 0] == cls_id, axis=1)
        cand_vals = awkward.sum(yvals["cand_cls_id"][X[:, :, 0] != 0] == cls_id, axis=1)
        pred_vals = awkward.sum(yvals["pred_cls_id"][X[:, :, 0] != 0] == cls_id, axis=1)

        plt.scatter(gen_vals, cand_vals, alpha=0.5)
        plt.scatter(gen_vals, pred_vals, alpha=0.5)
        max_val = 1.2 * np.max(gen_vals)
        plt.plot([0, max_val], [0, max_val], color="black")
        plt.xlim(0, max_val)
        plt.ylim(0, max_val)
        if title:
            plt.title(title + ", " + clname)

        save_img(
            "particle_multiplicity_{}.png".format(cls_id),
            epoch,
            cp_dir=cp_dir,
            comet_experiment=comet_experiment,
        )


def plot_particle_ratio(yvals, class_names, epoch=None, cp_dir=None, comet_experiment=None, title=None, sample=None, dataset=None):
    msk_cand = yvals["cand_cls_id"] != 0
    msk_pred = yvals["pred_cls_id"] != 0
    msk_gen = yvals["gen_cls_id"] != 0

    cand_pt = awkward.to_numpy(awkward.flatten(yvals["cand_pt"][msk_gen & msk_cand]))
    pred_pt = awkward.to_numpy(awkward.flatten(yvals["pred_pt"][msk_gen & msk_pred]))
    gen_cand_pt = awkward.to_numpy(awkward.flatten(yvals["gen_pt"][msk_gen & msk_cand]))
    gen_pred_pt = awkward.to_numpy(awkward.flatten(yvals["gen_pt"][msk_gen & msk_pred]))
    ratio_cand_pt = cand_pt / gen_cand_pt
    ratio_pred_pt = pred_pt / gen_pred_pt

    cand_e = awkward.to_numpy(awkward.flatten(yvals["cand_energy"][msk_gen & msk_cand]))
    pred_e = awkward.to_numpy(awkward.flatten(yvals["pred_energy"][msk_gen & msk_pred]))
    gen_cand_e = awkward.to_numpy(awkward.flatten(yvals["gen_energy"][msk_gen & msk_cand]))
    gen_pred_e = awkward.to_numpy(awkward.flatten(yvals["gen_energy"][msk_gen & msk_pred]))
    ratio_cand_e = cand_e / gen_cand_e
    ratio_pred_e = pred_e / gen_pred_e

    gen_cls_id = awkward.flatten(yvals["gen_cls_id"][msk_gen])
    gen_cls_id1 = awkward.flatten(yvals["gen_cls_id"][msk_gen & msk_cand])
    gen_cls_id2 = awkward.flatten(yvals["gen_cls_id"][msk_gen & msk_pred])
    cls_ids = np.unique(awkward.values_astype(gen_cls_id, np.int64))
    print("cls_ids", cls_ids)
    for cls_id in cls_ids:
        if cls_id == 0:
            continue
        clname = class_names[cls_id]

        plt.figure()
        b = np.linspace(0, 5, 100)
        plt.hist(ratio_cand_pt[gen_cls_id1 == cls_id], bins=b, label="PF", histtype="step")
        plt.hist(ratio_pred_pt[gen_cls_id2 == cls_id], bins=b, label="MLPF", histtype="step")
        plt.legend(loc="best")
        if title:
            plt.title(title + ", " + clname)
        save_img(
            "particle_pt_ratio_{}.png".format(cls_id),
            epoch,
            cp_dir=cp_dir,
            comet_experiment=comet_experiment,
        )
        plt.xlabel("Reconstructed / target $p_T$")
        plt.clf()

        plt.figure()
        b = np.linspace(0, 5, 100)
        plt.hist(ratio_cand_e[gen_cls_id1 == cls_id], bins=b, label="PF", histtype="step")
        plt.hist(ratio_pred_e[gen_cls_id2 == cls_id], bins=b, label="MLPF", histtype="step")
        plt.legend(loc="best")
        if title:
            plt.title(title + ", " + clname)
        save_img(
            "particle_e_ratio_{}.png".format(cls_id),
            epoch,
            cp_dir=cp_dir,
            comet_experiment=comet_experiment,
        )
        plt.xlabel("Reconstructed / target $E$")
        plt.clf()


def plot_particles(yvals, epoch=None, cp_dir=None, comet_experiment=None, title=None, sample=None, dataset=None):
    msk_cand = yvals["cand_cls_id"] != 0
    cand_pt = awkward.to_numpy(awkward.flatten(yvals["cand_pt"][msk_cand], axis=1))

    msk_pred = yvals["pred_cls_id"] != 0
    pred_pt = awkward.to_numpy(awkward.flatten(yvals["pred_pt"][msk_pred], axis=1))

    msk_gen = yvals["gen_cls_id"] != 0
    gen_pt = awkward.to_numpy(awkward.flatten(yvals["gen_pt"][msk_gen], axis=1))

    b = np.logspace(-2, 4, 100)
    plt.figure()
    ax = plt.gca()
    plt.hist(
        cand_pt,
        bins=b,
        histtype="step",
        lw=2,
        label="PF",
    )
    plt.hist(
        pred_pt,
        bins=b,
        histtype="step",
        lw=2,
        label="MLPF",
    )
    plt.hist(
        gen_pt,
        bins=b,
        histtype="step",
        lw=2,
        label="Truth",
    )
    plt.xscale("log")
    plt.yscale("log")
    plt.xlabel("Particle $p_T$ [GeV]")
    plt.ylabel("Number of particles / bin")
    if title:
        plt.title(title)
    plt.legend(loc="best")
    if dataset:
        EXPERIMENT_LABELS[dataset](ax)
    if sample:
        sample_label(ax, sample)
    save_img(
        "particle_pt_log.png",
        epoch,
        cp_dir=cp_dir,
        comet_experiment=comet_experiment,
    )

    b = np.linspace(0, 200, 100)
    plt.figure()
    ax = plt.gca()
    plt.hist(
        cand_pt,
        bins=b,
        histtype="step",
        lw=2,
        label="PF",
    )
    plt.hist(
        pred_pt,
        bins=b,
        histtype="step",
        lw=2,
        label="MLPF",
    )
    plt.hist(
        gen_pt,
        bins=b,
        histtype="step",
        lw=2,
        label="Truth",
    )
    plt.yscale("log")
    plt.xlabel("Particle $p_T$ [GeV]")
    plt.ylabel("Number of particles / bin")
    if title:
        plt.title(title)
    plt.legend(loc="best")
    if dataset:
        EXPERIMENT_LABELS[dataset](ax)
    if sample:
        sample_label(ax, sample)
    save_img(
        "particle_pt.png",
        epoch,
        cp_dir=cp_dir,
        comet_experiment=comet_experiment,
    )

    msk_cand = yvals["cand_cls_id"] != 0
    cand_pt = awkward.to_numpy(awkward.flatten(yvals["cand_eta"][msk_cand], axis=1))

    msk_pred = yvals["pred_cls_id"] != 0
    pred_pt = awkward.to_numpy(awkward.flatten(yvals["pred_eta"][msk_pred], axis=1))

    msk_gen = yvals["gen_cls_id"] != 0
    gen_pt = awkward.to_numpy(awkward.flatten(yvals["gen_eta"][msk_gen], axis=1))

    b = np.linspace(-8, 8, 100)
    plt.figure()
    ax = plt.gca()
    plt.hist(
        cand_pt,
        bins=b,
        histtype="step",
        lw=2,
        label="PF",
    )
    plt.hist(
        pred_pt,
        bins=b,
        histtype="step",
        lw=2,
        label="MLPF",
    )
    plt.hist(
        gen_pt,
        bins=b,
        histtype="step",
        lw=2,
        label="Truth",
    )
    plt.xlabel(r"Particle $\eta$")
    plt.ylabel("Number of particles / bin")
    if title:
        plt.title(title)
    plt.legend(loc="best")
    if dataset:
        EXPERIMENT_LABELS[dataset](ax)
    if sample:
        sample_label(ax, sample)
    save_img(
        "particle_eta.png",
        epoch,
        cp_dir=cp_dir,
        comet_experiment=comet_experiment,
    )

    msk_cand = yvals["cand_cls_id"] != 0
    msk_pred = yvals["pred_cls_id"] != 0
    msk_gen = yvals["gen_cls_id"] != 0

    cand_pt = awkward.to_numpy(awkward.flatten(yvals["cand_pt"][msk_cand & msk_gen], axis=1))
    gen_pt = awkward.to_numpy(awkward.flatten(yvals["gen_pt"][msk_cand & msk_gen], axis=1))
    b = np.logspace(-1, 2, 100)
    plt.figure()
    plt.hist2d(gen_pt, cand_pt, bins=(b, b), cmap="hot_r")
    plt.xscale("log")
    plt.yscale("log")
    plt.xlabel("True particle $p_T$ [GeV]")
    plt.ylabel("Reconstructed particle $p_T$ [GeV]")
    plt.plot([10**-1, 10**2], [10**-1, 10**2], color="black", ls="--")
    if title:
        plt.title(title + ", PF")
    save_img(
        "particle_pt_gen_vs_pf.png",
        epoch,
        cp_dir=cp_dir,
        comet_experiment=comet_experiment,
    )

    pred_pt = awkward.to_numpy(awkward.flatten(yvals["pred_pt"][msk_pred & msk_gen], axis=1))
    gen_pt = awkward.to_numpy(awkward.flatten(yvals["gen_pt"][msk_pred & msk_gen], axis=1))
    b = np.logspace(-1, 2, 100)
    plt.figure()
    plt.hist2d(gen_pt, pred_pt, bins=(b, b), cmap="hot_r")
    plt.xscale("log")
    plt.yscale("log")
    plt.xlabel("True particle $p_T$ [GeV]")
    plt.ylabel("Reconstructed particle $p_T$ [GeV]")
    plt.plot([10**-1, 10**2], [10**-1, 10**2], color="black", ls="--")
    if title:
        plt.title(title + ", MLPF")
    save_img(
        "particle_pt_gen_vs_mlpf.png",
        epoch,
        cp_dir=cp_dir,
        comet_experiment=comet_experiment,
    )


def plot_jet_response_binned_separate(yvals, epoch=None, cp_dir=None, comet_experiment=None, title=None):
    target_genjet_pt = yvals["jet_gen_to_target_genpt"]
    pf_genjet_pt = yvals["jet_gen_to_cand_genpt"]
    mlpf_genjet_pt = yvals["jet_gen_to_pred_genpt"]

    target_response = yvals["jet_ratio_target"]
    pf_response = yvals["jet_ratio_cand"]
    mlpf_response = yvals["jet_ratio_pred"]

    genjet_bins = [10, 20, 40, 60, 80, 100, 200]

    x_vals = []
    target_vals = []
    pf_vals = []
    mlpf_vals = []
    b = np.linspace(0, 5, 100)

    for ibin in range(len(genjet_bins) - 1):
        lim_low = genjet_bins[ibin]
        lim_hi = genjet_bins[ibin + 1]
        x_vals.append(np.mean([lim_low, lim_hi]))

        mask_genjet = (target_genjet_pt > lim_low) & (target_genjet_pt <= lim_hi)
        target_subsample = target_response[mask_genjet]
        if len(target_subsample) > 0:
            target_p25 = np.percentile(target_subsample, 25)
            target_p50 = np.percentile(target_subsample, 50)
            target_p75 = np.percentile(target_subsample, 75)
        else:
            target_p25 = 0
            target_p50 = 0
            target_p75 = 0
        target_vals.append([target_p25, target_p50, target_p75])

        mask_genjet = (pf_genjet_pt > lim_low) & (pf_genjet_pt <= lim_hi)
        pf_subsample = pf_response[mask_genjet]
        if len(pf_subsample) > 0:
            pf_p25 = np.percentile(pf_subsample, 25)
            pf_p50 = np.percentile(pf_subsample, 50)
            pf_p75 = np.percentile(pf_subsample, 75)
        else:
            pf_p25 = 0
            pf_p50 = 0
            pf_p75 = 0
        pf_vals.append([pf_p25, pf_p50, pf_p75])

        mask_genjet = (mlpf_genjet_pt > lim_low) & (mlpf_genjet_pt <= lim_hi)
        mlpf_subsample = mlpf_response[mask_genjet]
        if len(mlpf_subsample) > 0:
            mlpf_p25 = np.percentile(mlpf_subsample, 25)
            mlpf_p50 = np.percentile(mlpf_subsample, 50)
            mlpf_p75 = np.percentile(mlpf_subsample, 75)
        else:
            mlpf_p25 = 0
            mlpf_p50 = 0
            mlpf_p75 = 0
        mlpf_vals.append([mlpf_p25, mlpf_p50, mlpf_p75])

        plt.figure()
        plt.hist(target_subsample, bins=b, histtype="step", lw=2, label="Target")
        plt.hist(pf_subsample, bins=b, histtype="step", lw=2, label="PF")
        plt.hist(mlpf_subsample, bins=b, histtype="step", lw=2, label="MLPF")
        plt.xlim(0, 2)
        plt.xticks([0, 0.5, 1, 1.5, 2])
        plt.ylabel("Matched jets / bin")
        plt.xlabel(labels["reco_gen_jet_ratio"])
        plt.legend(loc=1, fontsize=16)
        plt.title(labels["gen_jet_range"].format(lim_low, lim_hi))
        plt.yscale("log")
        plt.tight_layout()
        save_img(
            "jet_response_binned_pt{}.png".format(lim_low),
            epoch,
            cp_dir=cp_dir,
            comet_experiment=comet_experiment,
        )


def plot_jet_response_binned(yvals, epoch=None, cp_dir=None, comet_experiment=None, title=None, sample=None, dataset=None):
    target_genjet_pt = yvals["jet_gen_to_target_genpt"]
    pf_genjet_pt = yvals["jet_gen_to_cand_genpt"]
    mlpf_genjet_pt = yvals["jet_gen_to_pred_genpt"]

    target_response = yvals["jet_ratio_target"]
    pf_response = yvals["jet_ratio_cand"]
    mlpf_response = yvals["jet_ratio_pred"]

    genjet_bins = [10, 20, 40, 60, 80, 100, 200]

    x_vals = []
    target_vals = []
    pf_vals = []
    mlpf_vals = []
    b = np.linspace(0, 5, 100)

    fig, axs = plt.subplots(2, 3, figsize=(3 * 5, 2 * 5))
    axs = axs.flatten()
    for ibin in range(len(genjet_bins) - 1):
        lim_low = genjet_bins[ibin]
        lim_hi = genjet_bins[ibin + 1]
        x_vals.append(np.mean([lim_low, lim_hi]))

        mask_genjet = (target_genjet_pt > lim_low) & (target_genjet_pt <= lim_hi)
        target_subsample = target_response[mask_genjet]
        if len(target_subsample) > 0:
            target_p25 = np.percentile(target_subsample, 25)
            target_p50 = np.percentile(target_subsample, 50)
            target_p75 = np.percentile(target_subsample, 75)
        else:
            target_p25 = 0
            target_p50 = 0
            target_p75 = 0
        target_vals.append([target_p25, target_p50, target_p75])

        mask_genjet = (pf_genjet_pt > lim_low) & (pf_genjet_pt <= lim_hi)
        pf_subsample = pf_response[mask_genjet]
        if len(pf_subsample) > 0:
            pf_p25 = np.percentile(pf_subsample, 25)
            pf_p50 = np.percentile(pf_subsample, 50)
            pf_p75 = np.percentile(pf_subsample, 75)
        else:
            pf_p25 = 0
            pf_p50 = 0
            pf_p75 = 0
        pf_vals.append([pf_p25, pf_p50, pf_p75])

        mask_genjet = (mlpf_genjet_pt > lim_low) & (mlpf_genjet_pt <= lim_hi)
        mlpf_subsample = mlpf_response[mask_genjet]
        if len(mlpf_subsample) > 0:
            mlpf_p25 = np.percentile(mlpf_subsample, 25)
            mlpf_p50 = np.percentile(mlpf_subsample, 50)
            mlpf_p75 = np.percentile(mlpf_subsample, 75)
        else:
            mlpf_p25 = 0
            mlpf_p50 = 0
            mlpf_p75 = 0
        mlpf_vals.append([mlpf_p25, mlpf_p50, mlpf_p75])

        plt.sca(axs[ibin])
        plt.hist(target_subsample, bins=b, histtype="step", lw=2, label="Target")
        plt.hist(pf_subsample, bins=b, histtype="step", lw=2, label="PF")
        plt.hist(mlpf_subsample, bins=b, histtype="step", lw=2, label="MLPF")
        plt.ylabel("Matched jets / bin")
        plt.xlabel(labels["reco_gen_jet_ratio"])
        plt.axvline(1.0, ymax=0.7, color="black", ls="--")
        plt.legend(loc=1, fontsize=16)
        plt.title(labels["gen_jet_range"].format(lim_low, lim_hi))
        plt.yscale("log")

    plt.tight_layout()
    save_img(
        "jet_response_binned.png",
        epoch,
        cp_dir=cp_dir,
        comet_experiment=comet_experiment,
    )

    x_vals = np.array(x_vals)
    target_vals = np.array(target_vals)
    pf_vals = np.array(pf_vals)
    mlpf_vals = np.array(mlpf_vals)

    # Plot median and IQR as a function of gen pt
    plt.figure()
    ax = plt.gca()
    plt.plot(x_vals, target_vals[:, 1], marker="o", label="Target")
    plt.plot(x_vals, pf_vals[:, 1], marker="o", label="PF")
    plt.plot(x_vals, mlpf_vals[:, 1], marker="o", label="MLPF")
    plt.legend(loc=1, fontsize=16, title=title)
    plt.ylabel("Response median")
    plt.xlabel(labels["gen_jet"])
    plt.tight_layout()
    plt.axhline(1.0, color="black", ls="--", lw=0.5)
    if dataset:
        EXPERIMENT_LABELS[dataset](ax)
    if sample:
        sample_label(ax, sample)
    save_img(
        "jet_response_med_pt.png",
        epoch,
        cp_dir=cp_dir,
        comet_experiment=comet_experiment,
    )

    plt.figure()
    ax = plt.gca()
    plt.plot(x_vals, (target_vals[:, 2] - target_vals[:, 0]) / target_vals[:, 1], marker="o", label="Target")
    plt.plot(x_vals, (pf_vals[:, 2] - pf_vals[:, 0]) / pf_vals[:, 1], marker="o", label="PF")
    plt.plot(x_vals, (mlpf_vals[:, 2] - mlpf_vals[:, 0]) / mlpf_vals[:, 1], marker="o", label="MLPF")
    plt.legend(loc=1, fontsize=16, title=title)
    plt.ylabel("Response IQR / median")
    plt.xlabel(labels["gen_jet"])
    plt.tight_layout()
    if dataset:
        EXPERIMENT_LABELS[dataset](ax)
    if sample:
        sample_label(ax, sample)
    save_img(
        "jet_response_iqr_over_med_pt.png",
        epoch,
        cp_dir=cp_dir,
        comet_experiment=comet_experiment,
    )


def plot_jet_response_binned_eta(yvals, epoch=None, cp_dir=None, comet_experiment=None, title=None, sample=None, dataset=None):
    target_genjet_eta = yvals["jet_gen_to_target_geneta"]
    pf_genjet_eta = yvals["jet_gen_to_cand_geneta"]
    mlpf_genjet_eta = yvals["jet_gen_to_pred_geneta"]

    target_response = yvals["jet_ratio_target"]
    pf_response = yvals["jet_ratio_cand"]
    mlpf_response = yvals["jet_ratio_pred"]

    genjet_bins = [-4, -3, -2, -1, 0, 1, 2, 3, 4]

    x_vals = []
    target_vals = []
    pf_vals = []
    mlpf_vals = []
    b = np.linspace(0, 5, 100)

    fig, axs = plt.subplots(3, 3, figsize=(3 * 5, 3 * 5))
    axs = axs.flatten()
    for ibin in range(len(genjet_bins) - 1):
        lim_low = genjet_bins[ibin]
        lim_hi = genjet_bins[ibin + 1]
        x_vals.append(np.mean([lim_low, lim_hi]))

        mask_genjet = (target_genjet_eta > lim_low) & (target_genjet_eta <= lim_hi)
        target_subsample = target_response[mask_genjet]
        if len(target_subsample) > 0:
            target_p25 = np.percentile(target_subsample, 25)
            target_p50 = np.percentile(target_subsample, 50)
            target_p75 = np.percentile(target_subsample, 75)
        else:
            target_p25 = 0
            target_p50 = 0
            target_p75 = 0
        target_vals.append([target_p25, target_p50, target_p75])

        mask_genjet = (pf_genjet_eta > lim_low) & (pf_genjet_eta <= lim_hi)
        pf_subsample = pf_response[mask_genjet]
        if len(pf_subsample) > 0:
            pf_p25 = np.percentile(pf_subsample, 25)
            pf_p50 = np.percentile(pf_subsample, 50)
            pf_p75 = np.percentile(pf_subsample, 75)
        else:
            pf_p25 = 0
            pf_p50 = 0
            pf_p75 = 0
        pf_vals.append([pf_p25, pf_p50, pf_p75])

        mask_genjet = (mlpf_genjet_eta > lim_low) & (mlpf_genjet_eta <= lim_hi)
        mlpf_subsample = mlpf_response[mask_genjet]

        if len(mlpf_subsample) > 0:
            mlpf_p25 = np.percentile(mlpf_subsample, 25)
            mlpf_p50 = np.percentile(mlpf_subsample, 50)
            mlpf_p75 = np.percentile(mlpf_subsample, 75)
        else:
            mlpf_p25 = 0
            mlpf_p50 = 0
            mlpf_p75 = 0
        mlpf_vals.append([mlpf_p25, mlpf_p50, mlpf_p75])

        plt.sca(axs[ibin])
        plt.hist(target_subsample, bins=b, histtype="step", lw=2, label="Target")
        plt.hist(pf_subsample, bins=b, histtype="step", lw=2, label="PF")
        plt.hist(mlpf_subsample, bins=b, histtype="step", lw=2, label="MLPF")
        plt.ylabel("Matched jets / bin")
        plt.xlabel(labels["reco_gen_jet_ratio"])
        plt.legend(loc=1, fontsize=16)
        plt.title(labels["gen_jet_range_eta"].format(lim_low, lim_hi))
        plt.yscale("log")

    plt.tight_layout()
    save_img(
        "jet_response_binned_eta.png",
        epoch,
        cp_dir=cp_dir,
        comet_experiment=comet_experiment,
    )

    x_vals = np.array(x_vals)
    target_vals = np.array(target_vals)
    pf_vals = np.array(pf_vals)
    mlpf_vals = np.array(mlpf_vals)

    # Plot median and IQR as a function of gen eta
    plt.figure()
    ax = plt.gca()
    plt.plot(x_vals, target_vals[:, 1], marker="o", label="Target")
    plt.plot(x_vals, pf_vals[:, 1], marker="o", label="PF")
    plt.plot(x_vals, mlpf_vals[:, 1], marker="o", label="MLPF")
    plt.ylabel("Response median")
    plt.xlabel(labels["gen_jet_eta"])
    plt.tight_layout()
    plt.legend(loc=1, fontsize=16, title=title)
    plt.axhline(1.0, color="black", ls="--", lw=0.5)
    if dataset:
        EXPERIMENT_LABELS[dataset](ax)
    if sample:
        sample_label(ax, sample)
    save_img(
        "jet_response_med_eta.png",
        epoch,
        cp_dir=cp_dir,
        comet_experiment=comet_experiment,
    )

    plt.figure()
    ax = plt.gca()
    plt.plot(x_vals, (target_vals[:, 2] - target_vals[:, 0]) / target_vals[:, 1], marker="o", label="Target")
    plt.plot(x_vals, (pf_vals[:, 2] - pf_vals[:, 0]) / pf_vals[:, 1], marker="o", label="PF")
    plt.plot(x_vals, (mlpf_vals[:, 2] - mlpf_vals[:, 0]) / mlpf_vals[:, 1], marker="o", label="MLPF")
    plt.ylabel("Response IQR / median")
    plt.xlabel(labels["gen_jet_eta"])
    plt.tight_layout()
    plt.legend(loc=1, fontsize=16, title=title)
    if dataset:
        EXPERIMENT_LABELS[dataset](ax)
    if sample:
        sample_label(ax, sample)
    save_img(
        "jet_response_iqr_over_med_eta.png",
        epoch,
        cp_dir=cp_dir,
        comet_experiment=comet_experiment,
    )


def plot_met_response_binned(yvals, epoch=None, cp_dir=None, comet_experiment=None, title=None, sample=None, dataset=None):
    genmet = yvals["gen_met"]

    target_response = yvals["ratio_target"]
    pf_response = yvals["ratio_cand"]
    mlpf_response = yvals["ratio_pred"]

    genmet_bins = [10, 20, 40, 60, 80, 100, 200]

    x_vals = []
    target_vals = []
    pf_vals = []
    mlpf_vals = []
    b = np.linspace(0, 5, 100)

    fig, axs = plt.subplots(2, 3, figsize=(3 * 5, 2 * 5))
    axs = axs.flatten()
    for ibin in range(len(genmet_bins) - 1):
        lim_low = genmet_bins[ibin]
        lim_hi = genmet_bins[ibin + 1]
        x_vals.append(np.mean([lim_low, lim_hi]))

        mask_gen = (genmet > lim_low) & (genmet <= lim_hi)
        target_subsample = target_response[mask_gen]
        if len(target_subsample) > 0:
            target_p25 = np.percentile(target_subsample, 25)
            target_p50 = np.percentile(target_subsample, 50)
            target_p75 = np.percentile(target_subsample, 75)
        else:
            target_p25 = 0.0
            target_p50 = 0.0
            target_p75 = 0.0
        target_vals.append([target_p25, target_p50, target_p75])

        pf_subsample = pf_response[mask_gen]
        if len(pf_subsample) > 0:
            pf_p25 = np.percentile(pf_subsample, 25)
            pf_p50 = np.percentile(pf_subsample, 50)
            pf_p75 = np.percentile(pf_subsample, 75)
        else:
            pf_p25 = 0.0
            pf_p50 = 0.0
            pf_p75 = 0.0
        pf_vals.append([pf_p25, pf_p50, pf_p75])

        mlpf_subsample = mlpf_response[mask_gen]
        if len(pf_subsample) > 0:
            mlpf_p25 = np.percentile(mlpf_subsample, 25)
            mlpf_p50 = np.percentile(mlpf_subsample, 50)
            mlpf_p75 = np.percentile(mlpf_subsample, 75)
        else:
            mlpf_p25 = 0.0
            mlpf_p50 = 0.0
            mlpf_p75 = 0.0
        mlpf_vals.append([mlpf_p25, mlpf_p50, mlpf_p75])

        plt.sca(axs[ibin])
        plt.hist(target_subsample, bins=b, histtype="step", lw=2, label="Target")
        plt.hist(pf_subsample, bins=b, histtype="step", lw=2, label="PF")
        plt.hist(mlpf_subsample, bins=b, histtype="step", lw=2, label="MLPF")
        plt.ylabel("Events / bin")
        plt.xlabel(labels["reco_gen_met_ratio"])
        plt.axvline(1.0, ymax=0.7, color="black", ls="--")
        plt.legend(loc=1, fontsize=16)
        plt.title(labels["gen_met_range"].format(lim_low, lim_hi))
        plt.yscale("log")

    plt.tight_layout()
    save_img(
        "met_response_binned.png",
        epoch,
        cp_dir=cp_dir,
        comet_experiment=comet_experiment,
    )

    x_vals = np.array(x_vals)
    target_vals = np.array(target_vals)
    pf_vals = np.array(pf_vals)
    mlpf_vals = np.array(mlpf_vals)

    # Plot median and IQR as a function of gen met
    plt.figure()
    plt.plot(x_vals, target_vals[:, 1], marker="o", label="Target")
    plt.plot(x_vals, pf_vals[:, 1], marker="o", label="PF")
    plt.plot(x_vals, mlpf_vals[:, 1], marker="o", label="MLPF")
    plt.ylabel("Response median")
    plt.legend(loc=1, fontsize=16, title=title)
    plt.xlabel(labels["gen_met"])
    plt.tight_layout()
    ax = plt.gca()
    plt.axhline(1.0, color="black", ls="--", lw=0.5)
    if dataset:
        EXPERIMENT_LABELS[dataset](ax)
    if sample:
        sample_label(ax, sample)
    save_img(
        "met_response_med.png",
        epoch,
        cp_dir=cp_dir,
        comet_experiment=comet_experiment,
    )

    plt.figure()
    plt.plot(x_vals, (target_vals[:, 2] - target_vals[:, 0]) / target_vals[:, 1], marker="o", label="Target")
    plt.plot(x_vals, (pf_vals[:, 2] - pf_vals[:, 0]) / pf_vals[:, 1], marker="o", label="PF")
    plt.plot(x_vals, (mlpf_vals[:, 2] - mlpf_vals[:, 0]) / mlpf_vals[:, 1], marker="o", label="MLPF")
    plt.ylabel("Response IQR / median")
    plt.legend(loc=1, fontsize=16, title=title)
    plt.xlabel(labels["gen_met"])
    plt.tight_layout()
    ax = plt.gca()
    if dataset:
        EXPERIMENT_LABELS[dataset](ax)
    if sample:
        sample_label(ax, sample)
    save_img(
        "met_response_iqr_over_med.png",
        epoch,
        cp_dir=cp_dir,
        comet_experiment=comet_experiment,
    )


def plot_3dmomentum_response_binned(yvals, epoch=None, cp_dir=None, comet_experiment=None, title=None):
    genmet = yvals["gen_mom"]

    pf_response = yvals["ratio_cand"]
    mlpf_response = yvals["ratio_pred"]

    genmet_bins = [10, 20, 40, 60, 80, 100, 200]

    x_vals = []
    pf_vals = []
    mlpf_vals = []
    b = np.linspace(0, 2, 100)

    fig, axs = plt.subplots(2, 3, figsize=(3 * 5, 2 * 5))
    axs = axs.flatten()
    for ibin in range(len(genmet_bins) - 1):
        lim_low = genmet_bins[ibin]
        lim_hi = genmet_bins[ibin + 1]
        x_vals.append(np.mean([lim_low, lim_hi]))

        mask_gen = (genmet > lim_low) & (genmet <= lim_hi)
        pf_subsample = pf_response[mask_gen]
        if len(pf_subsample) > 0:
            pf_p25 = np.percentile(pf_subsample, 25)
            pf_p50 = np.percentile(pf_subsample, 50)
            pf_p75 = np.percentile(pf_subsample, 75)
        else:
            pf_p25 = 0.0
            pf_p50 = 0.0
            pf_p75 = 0.0
        pf_vals.append([pf_p25, pf_p50, pf_p75])

        mlpf_subsample = mlpf_response[mask_gen]
        if len(pf_subsample) > 0:
            mlpf_p25 = np.percentile(mlpf_subsample, 25)
            mlpf_p50 = np.percentile(mlpf_subsample, 50)
            mlpf_p75 = np.percentile(mlpf_subsample, 75)
        else:
            mlpf_p25 = 0.0
            mlpf_p50 = 0.0
            mlpf_p75 = 0.0
        mlpf_vals.append([mlpf_p25, mlpf_p50, mlpf_p75])

        plt.sca(axs[ibin])
        plt.hist(pf_subsample, bins=b, histtype="step", lw=2, label="PF")
        plt.hist(mlpf_subsample, bins=b, histtype="step", lw=2, label="MLPF")
        plt.xlim(0, 2)
        plt.xticks([0, 0.5, 1, 1.5, 2])
        plt.ylabel("Events / bin")
        plt.xlabel(labels["reco_gen_mom_ratio"])
        plt.axvline(1.0, ymax=0.7, color="black", ls="--")
        plt.legend(loc=1, fontsize=16)
        plt.title(labels["gen_mom_range"].format(lim_low, lim_hi))
        plt.yscale("log")

    plt.tight_layout()
    save_img(
        "mom_response_binned.png",
        epoch,
        cp_dir=cp_dir,
        comet_experiment=comet_experiment,
    )

    x_vals = np.array(x_vals)
    pf_vals = np.array(pf_vals)
    mlpf_vals = np.array(mlpf_vals)

    # Plot median and IQR as a function of gen pt
    plt.figure()
    plt.plot(x_vals, (pf_vals[:, 2] - pf_vals[:, 0]) / pf_vals[:, 1], marker="o", label="PF")
    plt.plot(x_vals, (mlpf_vals[:, 2] - mlpf_vals[:, 0]) / mlpf_vals[:, 1], marker="o", label="MLPF")
    plt.ylabel("Response IQR / median")
    plt.xlabel(labels["gen_mom"])
    plt.legend(loc=1, fontsize=16, title=title)
    plt.tight_layout()
    save_img(
        "mom_response_med_iqr.png",
        epoch,
        cp_dir=cp_dir,
        comet_experiment=comet_experiment,
    )<|MERGE_RESOLUTION|>--- conflicted
+++ resolved
@@ -851,7 +851,6 @@
     mask = met_ratio["gen_met"] > 5
 
     p = med_iqr(met_ratio["ratio_target"][mask])
-<<<<<<< HEAD
     plt.hist(
         met_ratio["ratio_target"][mask],
         bins=bins,
@@ -862,18 +861,6 @@
 
     p = med_iqr(met_ratio["ratio_cand"][mask])
     plt.hist(
-=======
-    plt.hist(
-        met_ratio["ratio_target"][mask],
-        bins=bins,
-        histtype="step",
-        lw=2,
-        label="target $({:.2f}, IQR={:.2f})$".format(p[0], p[1]),
-    )
-
-    p = med_iqr(met_ratio["ratio_cand"][mask])
-    plt.hist(
->>>>>>> 28406b11
         met_ratio["ratio_cand"][mask],
         bins=bins,
         histtype="step",
