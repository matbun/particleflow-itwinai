import os
import os.path as osp
import pickle as pkl
import time
from pathlib import Path
from tempfile import TemporaryDirectory
from typing import Optional
import logging
import shutil
from datetime import datetime
import tqdm
import yaml
import csv
import json
import sklearn
import sklearn.metrics
import numpy as np
import pandas
import matplotlib
import matplotlib.pyplot as plt
import glob

# comet needs to be imported before torch
from comet_ml import OfflineExperiment, Experiment  # noqa: F401, isort:skip
import torch
import torch.distributed as dist
import torch.multiprocessing as mp
from torch import Tensor, nn
from torch.nn import functional as F
from torch.profiler import ProfilerActivity, profile, record_function
from torch.utils.tensorboard import SummaryWriter

from pyg.logger import _logger, _configLogger
from pyg.utils import (
    unpack_predictions,
    unpack_target,
    get_model_state_dict,
    load_checkpoint,
    save_checkpoint,
    CLASS_LABELS,
    X_FEATURES,
    ELEM_TYPES_NONZERO,
    save_HPs,
    get_lr_schedule,
    count_parameters,
)


import fastjet
from pyg.inference import make_plots, run_predictions

from pyg.mlpf import set_save_attention
from pyg.mlpf import MLPF
from pyg.PFDataset import Collater, PFDataset, get_interleaved_dataloaders
from utils import create_comet_experiment

# Ignore divide by 0 errors
np.seterr(divide="ignore", invalid="ignore")


def sliced_wasserstein_loss(y_pred, y_true, num_projections=200):
    # create normalized random basis vectors
    theta = torch.randn(num_projections, y_true.shape[-1]).to(device=y_true.device)
    theta = theta / torch.sqrt(torch.sum(theta**2, axis=1, keepdims=True))

    # project the features with the random basis
    A = torch.matmul(y_true, torch.transpose(theta, -1, -2))
    B = torch.matmul(y_pred, torch.transpose(theta, -1, -2))

    A_sorted = torch.sort(A, axis=-2).values
    B_sorted = torch.sort(B, axis=-2).values

    ret = torch.sqrt(torch.sum(torch.pow(A_sorted - B_sorted, 2), axis=[-1, -2]))
    return ret


def mlpf_loss(y, ypred, batch):
    """
    Args
        y [dict]: relevant keys are "cls_id, momentum, charge"
        ypred [dict]: relevant keys are "cls_id_onehot, momentum, charge"
        batch [PFBatch]: the MLPF inputs
    """
    loss = {}
    loss_obj_id = FocalLoss(gamma=2.0, reduction="none")

    msk_pred_particle = torch.unsqueeze((ypred["cls_id"] != 0).to(dtype=torch.float32), axis=-1)
    msk_true_particle = torch.unsqueeze((y["cls_id"] != 0).to(dtype=torch.float32), axis=-1)
    nelem = torch.sum(batch.mask)
    npart = torch.sum(y["cls_id"] != 0)

    ypred["momentum"] = ypred["momentum"] * msk_true_particle
    y["momentum"] = y["momentum"] * msk_true_particle

    # in case of the 3D-padded mode, pytorch expects (batch, num_classes, ...)
    ypred["cls_binary"] = ypred["cls_binary"].permute((0, 2, 1))
    ypred["cls_id_onehot"] = ypred["cls_id_onehot"].permute((0, 2, 1))

    # binary loss for particle / no-particle classification
    # loss_binary_classification = loss_obj_id(ypred["cls_binary"], (y["cls_id"] != 0).long()).reshape(y["cls_id"].shape)
    loss_binary_classification = 10 * torch.nn.functional.cross_entropy(ypred["cls_binary"], (y["cls_id"] != 0).long(), reduction="none")

    # compare the particle type, only for cases where there was a true particle
    loss_pid_classification = loss_obj_id(ypred["cls_id_onehot"], y["cls_id"]).reshape(y["cls_id"].shape)
    loss_pid_classification[y["cls_id"] == 0] *= 0

    # compare particle momentum, only for cases where there was a true particle
    loss_regression_pt = torch.nn.functional.mse_loss(ypred["pt"], y["pt"], reduction="none")
    loss_regression_eta = 1e-2 * torch.nn.functional.mse_loss(ypred["eta"], y["eta"], reduction="none")
    loss_regression_sin_phi = 1e-2 * torch.nn.functional.mse_loss(ypred["sin_phi"], y["sin_phi"], reduction="none")
    loss_regression_cos_phi = 1e-2 * torch.nn.functional.mse_loss(ypred["cos_phi"], y["cos_phi"], reduction="none")
    loss_regression_energy = torch.nn.functional.mse_loss(ypred["energy"], y["energy"], reduction="none")

    loss_regression_pt[y["cls_id"] == 0] *= 0
    loss_regression_eta[y["cls_id"] == 0] *= 0
    loss_regression_sin_phi[y["cls_id"] == 0] *= 0
    loss_regression_cos_phi[y["cls_id"] == 0] *= 0
    loss_regression_energy[y["cls_id"] == 0] *= 0

    # set the loss to 0 on padded elements in the batch
    loss_binary_classification[batch.mask == 0] *= 0
    loss_pid_classification[batch.mask == 0] *= 0
    loss_regression_pt[batch.mask == 0] *= 0
    loss_regression_eta[batch.mask == 0] *= 0
    loss_regression_sin_phi[batch.mask == 0] *= 0
    loss_regression_cos_phi[batch.mask == 0] *= 0
    loss_regression_energy[batch.mask == 0] *= 0

    # average over all target particles
    loss["Regression_pt"] = loss_regression_pt.sum() / npart
    loss["Regression_eta"] = loss_regression_eta.sum() / npart
    loss["Regression_sin_phi"] = loss_regression_sin_phi.sum() / npart
    loss["Regression_cos_phi"] = loss_regression_cos_phi.sum() / npart
    loss["Regression_energy"] = loss_regression_energy.sum() / npart

    # average over all elements that were not padded
    loss["Classification_binary"] = loss_binary_classification.sum() / nelem
    loss["Classification"] = loss_pid_classification.sum() / nelem

    # compute predicted pt from model output
    pred_pt = torch.unsqueeze(torch.exp(ypred["pt"].detach()) * batch.X[..., 1], axis=-1) * msk_pred_particle
    pred_px = pred_pt * torch.unsqueeze(ypred["cos_phi"].detach(), axis=-1) * msk_pred_particle
    pred_py = pred_pt * torch.unsqueeze(ypred["sin_phi"].detach(), axis=-1) * msk_pred_particle

    # compute MET, sum across particle axis in event
    pred_met = torch.sqrt(torch.sum(pred_px, axis=-2) ** 2 + torch.sum(pred_py, axis=-2) ** 2)
    loss["MET"] = torch.nn.functional.huber_loss(pred_met.squeeze(dim=-1), batch.genmet).mean()

    was_input_pred = torch.concat([torch.softmax(ypred["cls_binary"].transpose(1, 2), axis=-1), ypred["momentum"]], axis=-1) * batch.mask.unsqueeze(
        axis=-1
    )
    was_input_true = torch.concat([torch.nn.functional.one_hot((y["cls_id"] != 0).to(torch.long)), y["momentum"]], axis=-1) * batch.mask.unsqueeze(
        axis=-1
    )

    # standardize Wasserstein loss
    std = was_input_true[batch.mask].std(axis=0)
    loss["Sliced_Wasserstein_Loss"] = sliced_wasserstein_loss(was_input_pred / std, was_input_true / std).mean()

    # this is the final loss to be optimized
    loss["Total"] = (
        loss["Classification_binary"]
        + loss["Classification"]
        + loss["Regression_pt"]
        + loss["Regression_eta"]
        + loss["Regression_sin_phi"]
        + loss["Regression_cos_phi"]
        + loss["Regression_energy"]
    )

    # store these separately but detached
    loss["Classification_binary"] = loss["Classification_binary"].detach()
    loss["Classification"] = loss["Classification"].detach()
    loss["Regression_pt"] = loss["Regression_pt"].detach()
    loss["Regression_eta"] = loss["Regression_eta"].detach()
    loss["Regression_sin_phi"] = loss["Regression_sin_phi"].detach()
    loss["Regression_cos_phi"] = loss["Regression_cos_phi"].detach()
    loss["Regression_energy"] = loss["Regression_energy"].detach()
    loss["Sliced_Wasserstein_Loss"] = loss["Sliced_Wasserstein_Loss"].detach()

    return loss


# from https://github.com/AdeelH/pytorch-multi-class-focal-loss/blob/master/focal_loss.py
class FocalLoss(nn.Module):
    """Focal Loss, as described in https://arxiv.org/abs/1708.02002.
    It is essentially an enhancement to cross entropy loss and is
    useful for classification tasks when there is a large class imbalance.
    x is expected to contain raw, unnormalized scores for each class.
    y is expected to contain class labels.
    Shape:
        - x: (batch_size, C) or (batch_size, C, d1, d2, ..., dK), K > 0.
        - y: (batch_size,) or (batch_size, d1, d2, ..., dK), K > 0.
    """

    def __init__(self, alpha: Optional[Tensor] = None, gamma: float = 0.0, reduction: str = "mean", ignore_index: int = -100):
        """Constructor.
        Args:
            alpha (Tensor, optional): Weights for each class. Defaults to None.
            gamma (float, optional): A constant, as described in the paper.
                Defaults to 0.
            reduction (str, optional): 'mean', 'sum' or 'none'.
                Defaults to 'mean'.
            ignore_index (int, optional): class label to ignore.
                Defaults to -100.
        """
        if reduction not in ("mean", "sum", "none"):
            raise ValueError('Reduction must be one of: "mean", "sum", "none".')

        super().__init__()
        self.alpha = alpha
        self.gamma = gamma
        self.reduction = reduction

        self.nll_loss = nn.NLLLoss(weight=alpha, reduction="none")

    def __repr__(self):
        arg_keys = ["alpha", "gamma", "reduction"]
        arg_vals = [self.__dict__[k] for k in arg_keys]
        arg_strs = [f"{k}={v!r}" for k, v in zip(arg_keys, arg_vals)]
        arg_str = ", ".join(arg_strs)
        return f"{type(self).__name__}({arg_str})"

    def forward(self, x: Tensor, y: Tensor) -> Tensor:
        if x.ndim > 2:
            # (N, C, d1, d2, ..., dK) --> (N * d1 * ... * dK, C)
            c = x.shape[1]
            x = x.permute(0, *range(2, x.ndim), 1).reshape(-1, c)
            # (N, d1, d2, ..., dK) --> (N * d1 * ... * dK,)
            y = y.view(-1)

        # compute weighted cross entropy term: -alpha * log(pt)
        # (alpha is already part of self.nll_loss)
        log_p = F.log_softmax(x, dim=-1)
        ce = self.nll_loss(log_p, y)

        # get true class column from each row
        # this is slow due to indexing
        # all_rows = torch.arange(len(x))
        # log_pt = log_p[all_rows, y]
        log_pt = torch.gather(log_p, 1, y.unsqueeze(axis=-1)).squeeze(axis=-1)

        # compute focal term: (1 - pt)^gamma
        pt = log_pt.exp()
        focal_term = (1 - pt) ** self.gamma

        # the full loss: -alpha * ((1 - pt)^gamma) * log(pt)
        loss = focal_term * ce

        if self.reduction == "mean":
            loss = loss.mean()
        elif self.reduction == "sum":
            loss = loss.sum()

        return loss


def configure_model_trainable(model, trainable, is_training):
    if is_training:
        model.train()
        if trainable != "all":
            model.eval()
            for param in model.parameters():
                param.requires_grad = False

            for layer in trainable:
                layer = getattr(model, layer)
                layer.train()
                for param in layer.parameters():
                    param.requires_grad = True
    else:
        model.eval()


def validation_plots(batch, ypred_raw, ygen, ypred, tensorboard_writer, epoch, outdir):
    X = batch.X[batch.mask].cpu()
    ygen_flat = batch.ygen[batch.mask].cpu()
    ypred_binary = ypred_raw[0][batch.mask].detach().cpu()
    ypred_binary_cls = torch.argmax(ypred_binary, axis=-1)
    ypred_cls = ypred_raw[1][batch.mask].detach().cpu()
    ypred_p4 = ypred_raw[2][batch.mask].detach().cpu()

    arr = torch.concatenate(
        [X, ygen_flat, ypred_binary, ypred_cls, ypred_p4],
        axis=-1,
    ).numpy()
    df = pandas.DataFrame(arr)
    df.to_parquet(f"{outdir}/batch0_epoch{epoch}.parquet")

    if tensorboard_writer:
        sig_prob = torch.softmax(ypred_binary, axis=-1)[:, 1].to(torch.float32)
        for xcls in np.unique(X[:, 0]):
            fig = plt.figure()
            msk = X[:, 0] == xcls
            egen = ygen_flat[msk & (ygen_flat[:, 0] != 0), 6]
            epred = ypred_p4[msk & (ypred_binary_cls != 0), 4]
            b = np.linspace(-4, 4, 100)
            plt.hist(egen, bins=b, histtype="step")
            plt.hist(epred, bins=b, histtype="step")
            plt.xlabel("log [E/E_elem]")
            tensorboard_writer.add_figure("energy_elemtype{}".format(int(xcls)), fig, global_step=epoch)

            fig = plt.figure()
            msk = X[:, 0] == xcls
            pt_gen = ygen_flat[msk & (ygen_flat[:, 0] != 0), 2]
            pt_pred = ypred_p4[msk & (ypred_binary_cls != 0), 0]
            b = np.linspace(-4, 4, 100)
            plt.hist(egen, bins=b, histtype="step")
            plt.hist(epred, bins=b, histtype="step")
            plt.xlabel("log [pt/pt_elem]")
            tensorboard_writer.add_figure("pt_elemtype{}".format(int(xcls)), fig, global_step=epoch)

            fig = plt.figure(figsize=(5, 5))
            msk = (X[:, 0] == xcls) & (ygen_flat[:, 0] != 0) & (ypred_binary_cls != 0)
            egen = ygen_flat[msk, 6]
            epred = ypred_p4[msk, 4]
            b = np.linspace(-4, 4, 100)
            plt.hist2d(egen, epred, bins=b, cmap="Blues")
            plt.plot([-4, 4], [-4, 4], color="black", ls="--")
            plt.xlabel("log [E_gen/E_elem]")
            plt.ylabel("log [E_pred/E_elem]")
            tensorboard_writer.add_figure("energy_elemtype{}_corr".format(int(xcls)), fig, global_step=epoch)

            fig = plt.figure(figsize=(5, 5))
            msk = (X[:, 0] == xcls) & (ygen_flat[:, 0] != 0) & (ypred_binary_cls != 0)
            pt_gen = ygen_flat[msk, 2]
            pt_pred = ypred_p4[msk, 0]
            b = np.linspace(-4, 4, 100)
            plt.hist2d(pt_gen, pt_pred, bins=b, cmap="Blues")
            plt.plot([-4, 4], [-4, 4], color="black", ls="--")
            plt.xlabel("log [pt_gen/pt_elem]")
            plt.ylabel("log [pt_pred/pt_elem]")
            tensorboard_writer.add_figure("pt_elemtype{}_corr".format(int(xcls)), fig, global_step=epoch)

            fig = plt.figure(figsize=(5, 5))
            msk = (X[:, 0] == xcls) & (ygen_flat[:, 0] != 0) & (ypred_binary_cls != 0)
            eta_gen = ygen_flat[msk, 3]
            eta_pred = ypred_p4[msk, 1]
            b = np.linspace(-6, 6, 100)
            plt.hist2d(eta_gen, eta_pred, bins=b, cmap="Blues")
            plt.plot([-6, 6], [-6, 6], color="black", ls="--")
            plt.xlabel("eta_gen")
            plt.ylabel("eta_pred")
            tensorboard_writer.add_figure("eta_elemtype{}_corr".format(int(xcls)), fig, global_step=epoch)

            fig = plt.figure(figsize=(5, 5))
            msk = (X[:, 0] == xcls) & (ygen_flat[:, 0] != 0) & (ypred_binary_cls != 0)
            sphi_gen = ygen_flat[msk, 4]
            sphi_pred = ypred_p4[msk, 2]
            b = np.linspace(-2, 2, 100)
            plt.hist2d(sphi_gen, sphi_pred, bins=b, cmap="Blues")
            plt.plot([-2, 2], [-2, 2], color="black", ls="--")
            plt.xlabel("sin_phi_gen")
            plt.ylabel("sin_phi_pred")
            tensorboard_writer.add_figure("sphi_elemtype{}_corr".format(int(xcls)), fig, global_step=epoch)

            fig = plt.figure(figsize=(5, 5))
            msk = (X[:, 0] == xcls) & (ygen_flat[:, 0] != 0) & (ypred_binary_cls != 0)
            cphi_gen = ygen_flat[msk, 5]
            cphi_pred = ypred_p4[msk, 3]
            b = np.linspace(-2, 2, 100)
            plt.hist2d(cphi_gen, cphi_pred, bins=b, cmap="Blues")
            plt.plot([-2, 2], [-2, 2], color="black", ls="--")
            plt.xlabel("cos_phi_gen")
            plt.ylabel("cos_phi_pred")
            tensorboard_writer.add_figure("cphi_elemtype{}_corr".format(int(xcls)), fig, global_step=epoch)

            fig = plt.figure()
            msk = X[:, 0] == xcls
            b = np.linspace(0, 1, 100)
            plt.hist(sig_prob[msk & (ygen_flat[:, 0] == 0)], bins=b, histtype="step")
            plt.hist(sig_prob[msk & (ygen_flat[:, 0] != 0)], bins=b, histtype="step")
            plt.xlabel("particle proba")
            tensorboard_writer.add_figure("sig_proba_elemtype{}".format(int(xcls)), fig, global_step=epoch)

        tensorboard_writer.add_histogram("pt_target", torch.clamp(batch.ygen[batch.mask][:, 2], -10, 10), global_step=epoch)
        tensorboard_writer.add_histogram("pt_pred", torch.clamp(ypred_raw[2][batch.mask][:, 0], -10, 10), global_step=epoch)
        ratio = (ypred_raw[2][batch.mask][:, 0] / batch.ygen[batch.mask][:, 2])[batch.ygen[batch.mask][:, 0] != 0]
        tensorboard_writer.add_histogram("pt_ratio", torch.clamp(ratio, -10, 10), global_step=epoch)

        tensorboard_writer.add_histogram("eta_target", torch.clamp(batch.ygen[batch.mask][:, 3], -10, 10), global_step=epoch)
        tensorboard_writer.add_histogram("eta_pred", torch.clamp(ypred_raw[2][batch.mask][:, 1], -10, 10), global_step=epoch)
        ratio = (ypred_raw[2][batch.mask][:, 1] / batch.ygen[batch.mask][:, 3])[batch.ygen[batch.mask][:, 0] != 0]
        tensorboard_writer.add_histogram("eta_ratio", torch.clamp(ratio, -10, 10), global_step=epoch)

        tensorboard_writer.add_histogram("sphi_target", torch.clamp(batch.ygen[batch.mask][:, 4], -10, 10), global_step=epoch)
        tensorboard_writer.add_histogram("sphi_pred", torch.clamp(ypred_raw[2][batch.mask][:, 2], -10, 10), global_step=epoch)
        ratio = (ypred_raw[2][batch.mask][:, 2] / batch.ygen[batch.mask][:, 4])[batch.ygen[batch.mask][:, 0] != 0]
        tensorboard_writer.add_histogram("sphi_ratio", torch.clamp(ratio, -10, 10), global_step=epoch)

        tensorboard_writer.add_histogram("cphi_target", torch.clamp(batch.ygen[batch.mask][:, 5], -10, 10), global_step=epoch)
        tensorboard_writer.add_histogram("cphi_pred", torch.clamp(ypred_raw[2][batch.mask][:, 3], -10, 10), global_step=epoch)
        ratio = (ypred_raw[2][batch.mask][:, 3] / batch.ygen[batch.mask][:, 5])[batch.ygen[batch.mask][:, 0] != 0]
        tensorboard_writer.add_histogram("cphi_ratio", torch.clamp(ratio, -10, 10), global_step=epoch)

        tensorboard_writer.add_histogram("energy_target", torch.clamp(batch.ygen[batch.mask][:, 6], -10, 10), global_step=epoch)
        tensorboard_writer.add_histogram("energy_pred", torch.clamp(ypred_raw[2][batch.mask][:, 4], -10, 10), global_step=epoch)
        ratio = (ypred_raw[2][batch.mask][:, 4] / batch.ygen[batch.mask][:, 6])[batch.ygen[batch.mask][:, 0] != 0]
        tensorboard_writer.add_histogram("energy_ratio", torch.clamp(ratio, -10, 10), global_step=epoch)

        for attn in sorted(list(glob.glob(f"{outdir}/attn_conv_*.npz"))):
            attn_name = os.path.basename(attn).split(".")[0]
            attn_matrix = np.load(attn)["att"]
            batch_size = min(attn_matrix.shape[0], 8)
            fig, axes = plt.subplots(1, batch_size, figsize=((batch_size * 3, 1 * 3)))
            if isinstance(axes, matplotlib.axes._axes.Axes):
                axes = [axes]
            for ibatch in range(batch_size):
                plt.sca(axes[ibatch])
                print(attn_matrix[ibatch])
                # plot the attention matrix of the first event in the batch
                plt.imshow(attn_matrix[ibatch].T, cmap="Blues", norm=matplotlib.colors.LogNorm())
                plt.xticks([])
                plt.yticks([])
                plt.colorbar()
                plt.title("event {}, m={:.2E}".format(ibatch, np.mean(attn_matrix[ibatch][attn_matrix[ibatch] > 0])))
            plt.suptitle(attn_name)
            tensorboard_writer.add_figure(attn_name, fig, global_step=epoch)


def train_and_valid(
    rank,
    world_size,
    outdir,
    model,
    optimizer,
    train_loader,
    valid_loader,
    trainable,
    is_train=True,
    lr_schedule=None,
    comet_experiment=None,
    comet_step_freq=None,
    epoch=None,
    val_freq=None,
    dtype=torch.float32,
    tensorboard_writer=None,
    save_attention=False,
):
    """
    Performs training over a given epoch. Will run a validation step every N_STEPS and after the last training batch.
    """

    train_or_valid = "train" if is_train else "valid"
    _logger.info(f"Initiating epoch #{epoch} {train_or_valid} run on device rank={rank}", color="red")

    # this one will keep accumulating `train_loss` and then return the average
    epoch_loss = {}

    configure_model_trainable(model, trainable, is_train)
    if is_train:
        data_loader = train_loader
    else:
        data_loader = valid_loader

    # only show progress bar on rank 0
    if (world_size > 1) and (rank != 0):
        iterator = enumerate(data_loader)
    else:
        iterator = tqdm.tqdm(enumerate(data_loader), total=len(data_loader), desc=f"Epoch {epoch} {train_or_valid} loop on rank={rank}")

    device_type = "cuda" if isinstance(rank, int) else "cpu"

    loss_accum = 0.0
    val_freq_time_0 = time.time()

    if not is_train:
        cm_X_gen = np.zeros((13, 13))
        cm_X_pred = np.zeros((13, 13))
        cm_id = np.zeros((13, 13))

    for itrain, batch in iterator:
        set_save_attention(model, outdir, False)
        batch = batch.to(rank, non_blocking=True)

        ygen = unpack_target(batch.ygen, model)

        num_elems = batch.X[batch.mask].shape[0]
        num_batch = batch.X.shape[0]

        with torch.autocast(device_type=device_type, dtype=dtype, enabled=device_type == "cuda"):
            if is_train:
                ypred_raw = model(batch.X, batch.mask)
            else:
                with torch.no_grad():
                    # save some attention matrices
                    if save_attention and (rank == 0 or rank == "cpu") and itrain == 0:
                        set_save_attention(model, outdir, True)
                    ypred_raw = model(batch.X, batch.mask)

        ypred = unpack_predictions(ypred_raw)

        if not is_train:
            cm_X_gen += sklearn.metrics.confusion_matrix(
                batch.X[:, :, 0][batch.mask].detach().cpu().numpy(), ygen["cls_id"][batch.mask].detach().cpu().numpy(), labels=range(13)
            )
            cm_X_pred += sklearn.metrics.confusion_matrix(
                batch.X[:, :, 0][batch.mask].detach().cpu().numpy(), ypred["cls_id"][batch.mask].detach().cpu().numpy(), labels=range(13)
            )
            cm_id += sklearn.metrics.confusion_matrix(
                ygen["cls_id"][batch.mask].detach().cpu().numpy(), ypred["cls_id"][batch.mask].detach().cpu().numpy(), labels=range(13)
            )
            # save the events of the first validation batch for quick checks
            if (rank == 0 or rank == "cpu") and itrain == 0:
                validation_plots(batch, ypred_raw, ygen, ypred, tensorboard_writer, epoch, outdir)

        with torch.autocast(device_type=device_type, dtype=dtype, enabled=device_type == "cuda"):
            if is_train:
                loss = mlpf_loss(ygen, ypred, batch)
                for param in model.parameters():
                    param.grad = None
            else:
                with torch.no_grad():
                    loss = mlpf_loss(ygen, ypred, batch)

        if is_train:
            loss["Total"].backward()
            loss_accum += loss["Total"].detach().cpu().item()
            optimizer.step()
            if lr_schedule:
                lr_schedule.step()

        for loss_ in loss.keys():
            if loss_ not in epoch_loss:
                epoch_loss[loss_] = 0.0
            epoch_loss[loss_] += loss[loss_].detach()

        if is_train:
            step = (epoch - 1) * len(data_loader) + itrain
            if not (tensorboard_writer is None):
                if step % 100 == 0:
                    tensorboard_writer.add_scalar("step/loss", loss_accum / num_elems, step)
                    tensorboard_writer.add_scalar("step/num_elems", num_elems, step)
                    tensorboard_writer.add_scalar("step/num_batch", num_batch, step)
                    tensorboard_writer.add_scalar("step/learning_rate", lr_schedule.get_last_lr()[0], step)
                    tensorboard_writer.flush()
                    loss_accum = 0.0

                    extra_state = {"step": step, "lr_schedule_state_dict": lr_schedule.state_dict()}
                    save_checkpoint(f"{outdir}/step_weights.pth", model, optimizer, extra_state)

            if not (comet_experiment is None) and (itrain % comet_step_freq == 0):
                # this loss is not normalized to batch size
                comet_experiment.log_metrics(loss, prefix=f"{train_or_valid}", step=step)
                comet_experiment.log_metric("learning_rate", lr_schedule.get_last_lr(), step=step)

        if val_freq is not None and is_train:
            if itrain != 0 and itrain % val_freq == 0:
                # time since last intermediate validation run
                val_freq_time = torch.tensor(time.time() - val_freq_time_0, device=rank)
                if world_size > 1:
                    torch.distributed.all_reduce(val_freq_time)
                # compute intermediate training loss
                intermediate_losses_t = {key: epoch_loss[key] for key in epoch_loss}
                for loss_ in epoch_loss:
                    # sum up the losses from all workers and dicide by
                    if world_size > 1:
                        torch.distributed.all_reduce(intermediate_losses_t[loss_])
                    intermediate_losses_t[loss_] = intermediate_losses_t[loss_].cpu().item() / itrain

                # compute intermediate validation loss
                intermediate_losses_v = train_and_valid(
                    rank,
                    world_size,
                    outdir,
                    model,
                    optimizer,
                    train_loader,
                    valid_loader,
                    is_train=False,
                    epoch=epoch,
                    dtype=dtype,
                )
                intermediate_metrics = dict(
                    loss=intermediate_losses_t["Total"],
                    reg_pt_loss=intermediate_losses_t["Regression_pt"],
                    reg_eta_loss=intermediate_losses_t["Regression_eta"],
                    reg_sin_phi_loss=intermediate_losses_t["Regression_sin_phi"],
                    reg_cos_phi_loss=intermediate_losses_t["Regression_cos_phi"],
                    reg_energy_loss=intermediate_losses_t["Regression_energy"],
                    cls_loss=intermediate_losses_t["Classification"],
<<<<<<< HEAD
=======
                    cls_binary_loss=intermediate_losses_t["Classification_binary"],
>>>>>>> 28406b11
                    val_loss=intermediate_losses_v["Total"],
                    val_reg_pt_loss=intermediate_losses_v["Regression_pt"],
                    val_reg_eta_loss=intermediate_losses_v["Regression_eta"],
                    val_reg_sin_phi_loss=intermediate_losses_v["Regression_sin_phi"],
                    val_reg_cos_phi_loss=intermediate_losses_v["Regression_cos_phi"],
                    val_reg_energy_loss=intermediate_losses_v["Regression_energy"],
                    val_cls_loss=intermediate_losses_v["Classification"],
<<<<<<< HEAD
=======
                    val_cls_binary_loss=intermediate_losses_v["Classification_binary"],
>>>>>>> 28406b11
                    inside_epoch=epoch,
                    step=(epoch - 1) * len(data_loader) + itrain,
                    val_freq_time=val_freq_time.cpu().item(),
                )
                val_freq_log = os.path.join(outdir, "val_freq_log.csv")
                if (rank == 0) or (rank == "cpu"):
                    with open(val_freq_log, "a", newline="") as f:
                        writer = csv.DictWriter(f, fieldnames=intermediate_metrics.keys())
                        if os.stat(val_freq_log).st_size == 0:  # only write header if file is empty
                            writer.writeheader()
                        writer.writerow(intermediate_metrics)
                if comet_experiment:
                    comet_experiment.log_metrics(intermediate_losses_v, prefix="valid", step=step)
                val_freq_time_0 = time.time()  # reset intermediate validation spacing timer

    if not is_train and comet_experiment:
        comet_experiment.log_confusion_matrix(
            matrix=cm_X_gen, title="Element to target", row_label="X", column_label="target", epoch=epoch, file_name="cm_X_gen.json"
        )
        comet_experiment.log_confusion_matrix(
            matrix=cm_X_pred, title="Element to pred", row_label="X", column_label="pred", epoch=epoch, file_name="cm_X_pred.json"
        )
        comet_experiment.log_confusion_matrix(
            matrix=cm_id, title="Target to pred", row_label="gen", column_label="pred", epoch=epoch, file_name="cm_id.json"
        )

    num_data = torch.tensor(len(data_loader), device=rank)
    # sum up the number of steps from all workers
    if world_size > 1:
        torch.distributed.all_reduce(num_data)

    for loss_ in epoch_loss:
        # sum up the losses from all workers
        if world_size > 1:
            torch.distributed.all_reduce(epoch_loss[loss_])
        epoch_loss[loss_] = epoch_loss[loss_].cpu().item() / num_data.cpu().item()

    if world_size > 1:
        dist.barrier()
    if device_type == "cuda":
        torch.cuda.empty_cache()

    return epoch_loss


def train_mlpf(
    rank,
    world_size,
    model,
    optimizer,
    train_loader,
    valid_loader,
    num_epochs,
    patience,
    outdir,
    trainable="all",
    dtype=torch.float32,
    start_epoch=1,
    lr_schedule=None,
    use_ray=False,
    checkpoint_freq=None,
    comet_experiment=None,
    comet_step_freq=None,
    val_freq=None,
    save_attention=False,
):
    """
    Will run a full training by calling train().

    Args:
        rank: 'cpu' or int representing the gpu device id
        model: a pytorch model (may be wrapped by DistributedDataParallel)
        train_loader: a pytorch geometric Dataloader that loads the training data in the form ~ DataBatch(X, ygen, ycands)
        valid_loader: a pytorch geometric Dataloader that loads the validation data in the form ~ DataBatch(X, ygen, ycands)
        patience: number of stale epochs before stopping the training
        outdir: path to store the model weights and training plots
    """

    if (rank == 0) or (rank == "cpu"):
        tensorboard_writer_train = SummaryWriter(f"{outdir}/runs/train")
        tensorboard_writer_valid = SummaryWriter(f"{outdir}/runs/valid")
    else:
        tensorboard_writer_train = None
        tensorboard_writer_valid = None

    t0_initial = time.time()

    losses_of_interest = [
        "Total",
        "Classification",
        "Classification_binary",
        "Regression_pt",
        "Regression_eta",
        "Regression_sin_phi",
        "Regression_cos_phi",
        "Regression_energy",
        # "Mass",
    ]

    losses = {}
    losses["train"], losses["valid"] = {}, {}
    for loss in losses_of_interest:
        losses["train"][loss], losses["valid"][loss] = [], []

    stale_epochs, best_val_loss = torch.tensor(0, device=rank), float("inf")

    for epoch in range(start_epoch, num_epochs + 1):
        t0 = time.time()

        # training step, edit here to profile a specific epoch
        if epoch == -1:
            with profile(activities=[ProfilerActivity.CPU, ProfilerActivity.CUDA], record_shapes=True, with_stack=True) as prof:
                with record_function("model_train"):
                    losses_t = train_and_valid(
                        rank,
                        world_size,
                        outdir,
                        model,
                        optimizer,
                        train_loader=train_loader,
                        valid_loader=valid_loader,
                        trainable=trainable,
                        is_train=True,
                        lr_schedule=lr_schedule,
                        val_freq=val_freq,
                        dtype=dtype,
                    )
            prof.export_chrome_trace("trace.json")
        else:
            losses_t = train_and_valid(
                rank,
                world_size,
                outdir,
                model,
                optimizer,
                train_loader=train_loader,
                valid_loader=valid_loader,
                trainable=trainable,
                is_train=True,
                lr_schedule=lr_schedule,
                comet_experiment=comet_experiment,
                comet_step_freq=comet_step_freq,
                epoch=epoch,
                val_freq=val_freq,
                dtype=dtype,
                tensorboard_writer=tensorboard_writer_train,
            )
        t_train = time.time()  # epoch time excluding validation

        losses_v = train_and_valid(
            rank,
            world_size,
            outdir,
            model,
            optimizer,
            train_loader=train_loader,
            valid_loader=valid_loader,
            trainable=trainable,
            is_train=False,
            lr_schedule=None,
            comet_experiment=comet_experiment,
            comet_step_freq=comet_step_freq,
            epoch=epoch,
            dtype=dtype,
            tensorboard_writer=tensorboard_writer_valid,
            save_attention=save_attention,
        )
        t_valid = time.time()

        if comet_experiment:
            comet_experiment.log_metrics(losses_t, prefix="epoch_train_loss", epoch=epoch)
            comet_experiment.log_metrics(losses_v, prefix="epoch_valid_loss", epoch=epoch)
            comet_experiment.log_metric("learning_rate", lr_schedule.get_last_lr(), epoch=epoch)
            comet_experiment.log_epoch_end(epoch)

        if (rank == 0) or (rank == "cpu"):
            tensorboard_writer_train.add_scalar("epoch/learning_rate", lr_schedule.get_last_lr()[0], epoch)
            extra_state = {"epoch": epoch, "lr_schedule_state_dict": lr_schedule.state_dict()}
            if losses_v["Total"] < best_val_loss:
                best_val_loss = losses_v["Total"]
                stale_epochs = 0
                torch.save(
                    {"model_state_dict": get_model_state_dict(model), "optimizer_state_dict": optimizer.state_dict()},
                    f"{outdir}/best_weights.pth",
                )
                save_checkpoint(f"{outdir}/best_weights.pth", model, optimizer, extra_state)
            else:
                stale_epochs += 1

            if checkpoint_freq and (epoch != 0) and (epoch % checkpoint_freq == 0):
                checkpoint_dir = Path(outdir) / "checkpoints"
                checkpoint_dir.mkdir(exist_ok=True)
                checkpoint_path = "{}/checkpoint-{:02d}-{:.6f}.pth".format(checkpoint_dir, epoch, losses_v["Total"])
                save_checkpoint(checkpoint_path, model, optimizer, extra_state)

        if use_ray:
            import ray
            from ray.train import Checkpoint

            # save model, optimizer and epoch number for HPO-supported checkpointing
            # Ray automatically syncs the checkpoint to persistent storage
            metrics = dict(
                loss=losses_t["Total"],
                reg_pt_loss=losses_t["Regression_pt"],
                reg_eta_loss=losses_t["Regression_eta"],
                reg_sin_phi_loss=losses_t["Regression_sin_phi"],
                reg_cos_phi_loss=losses_t["Regression_cos_phi"],
                reg_energy_loss=losses_t["Regression_energy"],
                cls_loss=losses_t["Classification"],
<<<<<<< HEAD
=======
                cls_binary_loss=losses_t["Classification_binary"],
>>>>>>> 28406b11
                val_loss=losses_v["Total"],
                val_reg_pt_loss=losses_v["Regression_pt"],
                val_reg_eta_loss=losses_v["Regression_eta"],
                val_reg_sin_phi_loss=losses_v["Regression_sin_phi"],
                val_reg_cos_phi_loss=losses_v["Regression_cos_phi"],
                val_reg_energy_loss=losses_v["Regression_energy"],
                val_cls_loss=losses_v["Classification"],
<<<<<<< HEAD
=======
                val_cls_binary_loss=losses_v["Classification_binary"],
>>>>>>> 28406b11
                epoch=epoch,
            )
            if (rank == 0) or (rank == "cpu"):
                # only save checkpoint on first worker
                with TemporaryDirectory() as temp_checkpoint_dir:
                    temp_checkpoint_dir = Path(temp_checkpoint_dir)
                    save_checkpoint(temp_checkpoint_dir / "checkpoint.pth", model, optimizer, extra_state)

                    # report metrics and checkpoint to Ray
                    ray.train.report(
                        metrics,
                        checkpoint=Checkpoint.from_directory(temp_checkpoint_dir) if rank == 0 else None,
                    )
            else:
                # ray requires all workers to report metrics
                ray.train.report(metrics)

        if stale_epochs > patience:
            break

        if (rank == 0) or (rank == "cpu"):
            for k, v in losses_t.items():
                tensorboard_writer_train.add_scalar("epoch/loss_" + k, v, epoch)

            for loss in losses_of_interest:
                losses["train"][loss].append(losses_t[loss])
                losses["valid"][loss].append(losses_v[loss])

            for k, v in losses_v.items():
                tensorboard_writer_valid.add_scalar("epoch/loss_" + k, v, epoch)

            with open(f"{outdir}/mlpf_losses.pkl", "wb") as f:
                pkl.dump(losses, f)

            t1 = time.time()

            epochs_remaining = num_epochs - epoch
            time_per_epoch = (t1 - t0_initial) / epoch
            eta = epochs_remaining * time_per_epoch / 60

            _logger.info(
                f"Rank {rank}: epoch={epoch} / {num_epochs} "
                + f"train_loss={losses_t['Total']:.4f} "
                + f"valid_loss={losses_v['Total']:.4f} "
                + f"stale={stale_epochs} "
                + f"epoch_train_time={round((t_train-t0)/60, 2)}m "
                + f"epoch_valid_time={round((t_valid-t_train)/60, 2)}m "
                + f"epoch_total_time={round((t1-t0)/60, 2)}m "
                + f"eta={round(eta, 1)}m",
                color="bold",
            )

            # save separate json files with stats for each epoch, this is robust to crashed-then-resumed trainings
            history_path = Path(outdir) / "history"
            history_path.mkdir(parents=True, exist_ok=True)
            with open("{}/epoch_{}.json".format(str(history_path), epoch), "w") as fi:
                stats = {"train": losses_t, "valid": losses_v}
                stats["epoch_train_time"] = t_train - t0
                stats["epoch_valid_time"] = t_valid - t_train
                stats["epoch_total_time"] = t1 - t0
                json.dump(stats, fi)

            if tensorboard_writer_train:
                tensorboard_writer_train.flush()
            if tensorboard_writer_valid:
                tensorboard_writer_valid.flush()

    if world_size > 1:
        dist.barrier()

    _logger.info(f"Done with training. Total training time on device {rank} is {round((time.time() - t0_initial)/60,3)}min")


def run(rank, world_size, config, args, outdir, logfile):
    if (rank == 0) or (rank == "cpu"):  # keep writing the logs
        _configLogger("mlpf", filename=logfile)

    use_cuda = rank != "cpu"

    dtype = getattr(torch, config["dtype"])
    _logger.info("configured dtype={} for autocast".format(dtype))

    if world_size > 1:
        os.environ["MASTER_ADDR"] = "localhost"
        os.environ["MASTER_PORT"] = "12355"
        dist.init_process_group("nccl", rank=rank, world_size=world_size)  # (nccl should be faster than gloo)

    start_epoch = 1

    if config["load"]:  # load a pre-trained model
        with open(f"{outdir}/model_kwargs.pkl", "rb") as f:
            model_kwargs = pkl.load(f)
        _logger.info("model_kwargs: {}".format(model_kwargs))

        if config["conv_type"] == "attention":
            model_kwargs["attention_type"] = config["model"]["attention"]["attention_type"]

        model = MLPF(**model_kwargs).to(torch.device(rank))
        optimizer = torch.optim.AdamW(model.parameters(), lr=config["lr"])

        checkpoint = torch.load(config["load"], map_location=torch.device(rank))
        start_epoch = checkpoint["extra_state"]["epoch"] + 1

        for k in model.state_dict().keys():
            shp0 = model.state_dict()[k].shape
            shp1 = checkpoint["model_state_dict"][k].shape
            if shp0 != shp1:
                raise Exception("shape mismatch in {}, {}!={}".format(k, shp0, shp1))

        if (rank == 0) or (rank == "cpu"):
            _logger.info("Loaded model weights from {}".format(config["load"]), color="bold")

        model, optimizer = load_checkpoint(checkpoint, model, optimizer)
    else:  # instantiate a new model in the outdir created
        model_kwargs = {
            "input_dim": len(X_FEATURES[config["dataset"]]),
            "num_classes": len(CLASS_LABELS[config["dataset"]]),
            "input_encoding": config["model"]["input_encoding"],
            "pt_mode": config["model"]["pt_mode"],
            "eta_mode": config["model"]["eta_mode"],
            "sin_phi_mode": config["model"]["sin_phi_mode"],
            "cos_phi_mode": config["model"]["cos_phi_mode"],
            "energy_mode": config["model"]["energy_mode"],
            "elemtypes_nonzero": ELEM_TYPES_NONZERO[config["dataset"]],
            "learned_representation_mode": config["model"]["learned_representation_mode"],
            **config["model"][config["conv_type"]],
        }
        model = MLPF(**model_kwargs)
        optimizer = torch.optim.AdamW(model.parameters(), lr=config["lr"])

    model.to(rank)

    if world_size > 1:
        model = torch.nn.SyncBatchNorm.convert_sync_batchnorm(model)
        model = torch.nn.parallel.DistributedDataParallel(model, device_ids=[rank])

    configure_model_trainable(model, config["model"]["trainable"], True)
    trainable_params, nontrainable_params, table = count_parameters(model)

    if (rank == 0) or (rank == "cpu"):
        _logger.info(model)
        _logger.info(f"Trainable parameters: {trainable_params}")
        _logger.info(f"Non-trainable parameters: {nontrainable_params}")
        _logger.info(f"Total parameters: {trainable_params + nontrainable_params}")
        _logger.info(table.to_string(index=False))

    if args.train:
        if (rank == 0) or (rank == "cpu"):
            save_HPs(args, model, model_kwargs, outdir)  # save model_kwargs and hyperparameters
            _logger.info("Creating experiment dir {}".format(outdir))
            _logger.info(f"Model directory {outdir}", color="bold")

        if args.comet:
            comet_experiment = create_comet_experiment(config["comet_name"], comet_offline=config["comet_offline"], outdir=outdir)
            comet_experiment.set_name(f"rank_{rank}_{Path(outdir).name}")
            comet_experiment.log_parameter("run_id", Path(outdir).name)
            comet_experiment.log_parameter("world_size", world_size)
            comet_experiment.log_parameter("rank", rank)
            comet_experiment.log_parameters(config, prefix="config:")
            comet_experiment.set_model_graph(model)
            comet_experiment.log_parameter(trainable_params, "trainable_params")
            comet_experiment.log_parameter(nontrainable_params, "nontrainable_params")
            comet_experiment.log_parameter(trainable_params + nontrainable_params, "total_trainable_params")
            comet_experiment.log_code("mlpf/pyg/training.py")
            comet_experiment.log_code("mlpf/pyg_pipeline.py")
            # save overridden config then log to comet
            config_filename = "overridden_config.yaml"
            with open((Path(outdir) / config_filename), "w") as file:
                yaml.dump(config, file)
            comet_experiment.log_code(str(Path(outdir) / config_filename))
        else:
            comet_experiment = None

        loaders = get_interleaved_dataloaders(
            world_size,
            rank,
            config,
            use_cuda,
            use_ray=False,
        )
        steps_per_epoch = len(loaders["train"])
        last_epoch = -1 if start_epoch == 1 else start_epoch - 1
        lr_schedule = get_lr_schedule(config, optimizer, config["num_epochs"], steps_per_epoch, last_epoch)

        train_mlpf(
            rank,
            world_size,
            model,
            optimizer,
            loaders["train"],
            loaders["valid"],
            config["num_epochs"],
            config["patience"],
            outdir,
            trainable=config["model"]["trainable"],
            dtype=dtype,
            start_epoch=start_epoch,
            lr_schedule=lr_schedule,
            use_ray=False,
            checkpoint_freq=config["checkpoint_freq"],
            comet_experiment=comet_experiment,
            comet_step_freq=config["comet_step_freq"],
            val_freq=config["val_freq"],
            save_attention=config["save_attention"],
        )

        checkpoint = torch.load(f"{outdir}/best_weights.pth", map_location=torch.device(rank))
        model, optimizer = load_checkpoint(checkpoint, model, optimizer)

    if not (config["load"] is None):
        testdir_name = "_" + Path(config["load"]).stem
    else:
        testdir_name = "_best_weights"

    if args.test:
        for sample in args.test_datasets:
            batch_size = config["gpu_batch_multiplier"]
            version = config["test_dataset"][sample]["version"]

            ds = PFDataset(config["data_dir"], f"{sample}:{version}", "test", num_samples=config["ntest"]).ds

            if (rank == 0) or (rank == "cpu"):
                _logger.info(f"test_dataset: {sample}, {len(ds)}", color="blue")

            if world_size > 1:
                sampler = torch.utils.data.distributed.DistributedSampler(ds)
            else:
                sampler = torch.utils.data.RandomSampler(ds)

            test_loader = torch.utils.data.DataLoader(
                ds,
                batch_size=batch_size,
                collate_fn=Collater(["X", "ygen", "ycand", "genjets"], ["genmet"]),
                sampler=sampler,
                num_workers=config["num_workers"],
                prefetch_factor=config["prefetch_factor"],
                # pin_memory=use_cuda,
                # pin_memory_device="cuda:{}".format(rank) if use_cuda else "",
            )

            if not osp.isdir(f"{outdir}/preds{testdir_name}/{sample}"):
                if (rank == 0) or (rank == "cpu"):
                    os.system(f"mkdir -p {outdir}/preds{testdir_name}/{sample}")

            _logger.info(f"Running predictions on {sample}")
            torch.cuda.empty_cache()

            if args.dataset == "clic":
                jetdef = fastjet.JetDefinition(fastjet.ee_genkt_algorithm, 0.7, -1.0)
                jet_ptcut = 15
            else:
                jetdef = fastjet.JetDefinition(fastjet.antikt_algorithm, 0.4)
                jet_ptcut = 3

            device_type = "cuda" if isinstance(rank, int) else "cpu"
            with torch.autocast(device_type=device_type, dtype=dtype, enabled=device_type == "cuda"):
                run_predictions(
                    world_size,
                    rank,
                    model,
                    test_loader,
                    sample,
                    outdir,
                    jetdef,
                    jet_ptcut=jet_ptcut,
                    jet_match_dr=0.1,
                    dir_name=testdir_name,
                )

    if (rank == 0) or (rank == "cpu"):  # make plots only on a single machine
        if args.make_plots:
            for sample in args.test_datasets:
                _logger.info(f"Plotting distributions for {sample}")
                make_plots(outdir, sample, config["dataset"], testdir_name)

    if world_size > 1:
        dist.destroy_process_group()


def override_config(config, args):
    """override config with values from argparse Namespace"""
    for arg in vars(args):
        arg_value = getattr(args, arg)
        if arg_value is not None:
            config[arg] = arg_value

    if not (args.attention_type is None):
        config["model"]["attention"]["attention_type"] = args.attention_type

    if not (args.num_convs is None):
        for model in ["gnn_lsh", "attention", "attention", "mamba"]:
            config["model"][model]["num_convs"] = args.num_convs

    if len(args.test_datasets) == 0:
        args.test_datasets = config["test_dataset"]

    return config


def device_agnostic_run(config, args, world_size, outdir):

    if args.train:
        logfile = f"{outdir}/train.log"
    else:
        logfile = f"{outdir}/test.log"
    _configLogger("mlpf", filename=logfile)

    if config["gpus"]:
        assert (
            world_size <= torch.cuda.device_count()
        ), f"--gpus is too high (specified {world_size} gpus but only {torch.cuda.device_count()} gpus are available)"

        torch.cuda.empty_cache()
        if world_size > 1:
            _logger.info(f"Will use torch.nn.parallel.DistributedDataParallel() and {world_size} gpus", color="purple")
            for rank in range(world_size):
                _logger.info(torch.cuda.get_device_name(rank), color="purple")

            mp.spawn(
                run,
                args=(world_size, config, args, outdir, logfile),
                nprocs=world_size,
                join=True,
            )
        elif world_size == 1:
            rank = 0
            _logger.info(f"Will use single-gpu: {torch.cuda.get_device_name(rank)}", color="purple")
            run(rank, world_size, config, args, outdir, logfile)

    else:
        rank = "cpu"
        _logger.info("Will use cpu", color="purple")
        run(rank, world_size, config, args, outdir, logfile)


def train_ray_trial(config, args, outdir=None):
    import ray

    if outdir is None:
        outdir = ray.train.get_context().get_trial_dir()
        if not os.path.exists(outdir):
            os.makedirs(outdir)

    use_cuda = args.gpus > 0

    rank = ray.train.get_context().get_local_rank() if use_cuda else "cpu"
    world_rank = ray.train.get_context().get_world_rank()
    world_size = ray.train.get_context().get_world_size()

    model_kwargs = {
        "input_dim": len(X_FEATURES[config["dataset"]]),
        "num_classes": len(CLASS_LABELS[config["dataset"]]),
        "input_encoding": config["model"]["input_encoding"],
        "pt_mode": config["model"]["pt_mode"],
        "eta_mode": config["model"]["eta_mode"],
        "sin_phi_mode": config["model"]["sin_phi_mode"],
        "cos_phi_mode": config["model"]["cos_phi_mode"],
        "energy_mode": config["model"]["energy_mode"],
        "elemtypes_nonzero": ELEM_TYPES_NONZERO[config["dataset"]],
        "learned_representation_mode": config["model"]["learned_representation_mode"],
        **config["model"][config["conv_type"]],
    }
    model = MLPF(**model_kwargs)

    if world_size > 1:
        model = torch.nn.SyncBatchNorm.convert_sync_batchnorm(model)
    # optimizer should be created after distributing the model to devices with ray.train.torch.prepare_model(model)
    model = ray.train.torch.prepare_model(model)
    optimizer = torch.optim.AdamW(model.parameters(), lr=config["lr"])

    trainable_params, nontrainable_params, table = count_parameters(model)
    print(table)

    if (rank == 0) or (rank == "cpu"):
        with open(os.path.join(outdir, "num_params.csv"), "w", newline="") as f:
            writer = csv.writer(f)
            writer.writerow(["trainable_params", "nontrainable_params", "total_params"])
            writer.writerow([trainable_params, nontrainable_params, trainable_params + nontrainable_params])
        _logger.info(model)
        _logger.info(f"Trainable parameters: {trainable_params}")
        _logger.info(f"Non-trainable parameters: {nontrainable_params}")
        _logger.info(f"Total parameters: {trainable_params + nontrainable_params}")
        _logger.info(table)

    if (rank == 0) or (rank == "cpu"):
        save_HPs(args, model, model_kwargs, outdir)  # save model_kwargs and hyperparameters
        _logger.info("Creating experiment dir {}".format(outdir))
        _logger.info(f"Model directory {outdir}", color="bold")

    loaders = get_interleaved_dataloaders(world_size, rank, config, use_cuda, use_ray=True)

    if args.comet:
        comet_experiment = create_comet_experiment(config["comet_name"], comet_offline=config["comet_offline"], outdir=outdir)
        comet_experiment.set_name(f"world_rank_{world_rank}_{Path(outdir).name}")
        comet_experiment.log_parameter("run_id", Path(outdir).name)
        comet_experiment.log_parameter("world_size", world_size)
        comet_experiment.log_parameter("rank", rank)
        comet_experiment.log_parameter("world_rank", world_rank)
        comet_experiment.log_parameters(config, prefix="config:")
        comet_experiment.set_model_graph(model)
        comet_experiment.log_parameter(trainable_params, "trainable_params")
        comet_experiment.log_parameter(nontrainable_params, "nontrainable_params")
        comet_experiment.log_parameter(trainable_params + nontrainable_params, "total_trainable_params")
        comet_experiment.log_code(str(Path(outdir).parent.parent / "mlpf/pyg/training.py"))
        comet_experiment.log_code(str(Path(outdir).parent.parent / "mlpf/pyg_pipeline.py"))
        comet_experiment.log_code(str(Path(outdir).parent.parent / "mlpf/raytune/pt_search_space.py"))
        # save overridden config then log to comet
        config_filename = "overridden_config.yaml"
        with open((Path(outdir) / config_filename), "w") as file:
            yaml.dump(config, file)
        comet_experiment.log_code(str(Path(outdir) / config_filename))
    else:
        comet_experiment = None

    steps_per_epoch = len(loaders["train"])
    start_epoch = 1
    lr_schedule = get_lr_schedule(config, optimizer, config["num_epochs"], steps_per_epoch, last_epoch=-1)

    checkpoint = ray.train.get_checkpoint()
    if checkpoint:
        with checkpoint.as_directory() as checkpoint_dir:
            with checkpoint.as_directory() as checkpoint_dir:
                checkpoint = torch.load(Path(checkpoint_dir) / "checkpoint.pth", map_location=torch.device(rank))
                if args.resume_training:
                    model, optimizer = load_checkpoint(checkpoint, model, optimizer)
                    start_epoch = checkpoint["extra_state"]["epoch"] + 1
                    lr_schedule = get_lr_schedule(config, optimizer, config["num_epochs"], steps_per_epoch, last_epoch=start_epoch - 1)
                else:  # start a new training with model weights loaded from a pre-trained model
                    model = load_checkpoint(checkpoint, model)

    train_mlpf(
        rank,
        world_size,
        model,
        optimizer,
        loaders["train"],
        loaders["valid"],
        config["num_epochs"],
        config["patience"],
        outdir,
        trainable=config["model"]["trainable"],
        start_epoch=start_epoch,
        lr_schedule=lr_schedule,
        use_ray=True,
        checkpoint_freq=config["checkpoint_freq"],
        comet_experiment=comet_experiment,
        comet_step_freq=config["comet_step_freq"],
        dtype=getattr(torch, config["dtype"]),
        val_freq=config["val_freq"],
    )


def run_ray_training(config, args, outdir):
    import ray
    from ray import tune
    from ray.train.torch import TorchTrainer

    if not args.local:
        ray.init(address="auto")

    if args.resume_training:
        outdir = args.resume_training  # continue training in the same directory

    _configLogger("mlpf", filename=f"{outdir}/train.log")

    use_gpu = args.gpus > 0
    num_workers = args.gpus if use_gpu else 1
    scaling_config = ray.train.ScalingConfig(
        num_workers=num_workers,
        use_gpu=use_gpu,
        resources_per_worker={"CPU": max(1, args.ray_cpus // num_workers - 1), "GPU": int(use_gpu)},  # -1 to avoid blocking
    )
    storage_path = Path(args.experiments_dir if args.experiments_dir else "experiments").resolve()
    run_config = ray.train.RunConfig(
        name=Path(outdir).name,
        storage_path=storage_path,
        log_to_file=False,
        failure_config=ray.train.FailureConfig(max_failures=2),
        checkpoint_config=ray.train.CheckpointConfig(num_to_keep=1),  # keep only latest checkpoint
        sync_config=ray.train.SyncConfig(sync_artifacts=True),
    )
    trainable = tune.with_parameters(train_ray_trial, args=args, outdir=outdir)
    # Resume from checkpoint if a checkpoitn is found in outdir
    if TorchTrainer.can_restore(outdir):
        _logger.info(f"Restoring Ray Trainer from {outdir}", color="bold")
        trainer = TorchTrainer.restore(outdir, train_loop_per_worker=trainable, scaling_config=scaling_config)
    else:
        resume_from_checkpoint = ray.train.Checkpoint(config["load"]) if config["load"] else None
        if resume_from_checkpoint:
            _logger.info("Loading checkpoint {}".format(config["load"]), color="bold")
        trainer = TorchTrainer(
            train_loop_per_worker=trainable,
            train_loop_config=config,
            scaling_config=scaling_config,
            run_config=run_config,
            resume_from_checkpoint=resume_from_checkpoint,
        )
    result = trainer.fit()

    _logger.info("Final loss: {}".format(result.metrics["loss"]), color="bold")
    _logger.info("Final cls_loss: {}".format(result.metrics["cls_loss"]), color="bold")
    _logger.info("Final reg_loss: {}".format(result.metrics["reg_loss"]), color="bold")
    # _logger.info("Final charge_loss: {}".format(result.metrics["charge_loss"]), color="bold")

    _logger.info("Final val_loss: {}".format(result.metrics["val_loss"]), color="bold")
    _logger.info("Final val_cls_loss: {}".format(result.metrics["val_cls_loss"]), color="bold")
    _logger.info("Final val_reg_loss: {}".format(result.metrics["val_reg_loss"]), color="bold")
    # _logger.info("Final val_charge_loss: {}".format(result.metrics["val_charge_loss"]), color="bold")


def set_searchspace_and_run_trial(search_space, config, args):
    import ray
    from raytune.pt_search_space import set_hps_from_search_space

    rank = ray.train.get_context().get_local_rank()

    config = set_hps_from_search_space(search_space, config)
    try:
        # outdir will be taken from the ray.train.context.TrainContext in each trial
        train_ray_trial(config, args, outdir=None)
    except torch.cuda.OutOfMemoryError:
        ray.train.report({"val_loss": np.NAN})
        torch.cuda.empty_cache()  # make sure GPU memory is cleared for next trial
        if rank == 0:
            logging.warning("OOM error encountered, skipping this hyperparameter configuration.")
            skiplog_file_path = Path(config["raytune"]["local_dir"]) / args.hpo / "skipped_configurations.txt"
            lines = ["{}: {}\n".format(item[0], item[1]) for item in search_space.items()]

            with open(skiplog_file_path, "a") as f:
                f.write("#" * 80 + "\n")
                for line in lines:
                    f.write(line)
                    logging.warning(line[:-1])
                f.write("#" * 80 + "\n\n")
            logging.warning("Done writing warnings to log.")


def run_hpo(config, args):
    import ray
    from ray import tune
    from ray.train.torch import TorchTrainer

    from raytune.pt_search_space import raytune_num_samples, search_space
    from raytune.utils import get_raytune_schedule, get_raytune_search_alg

    if args.raytune_num_samples:
        raytune_num_samples = args.raytune_num_samples  # noqa: F811

    name = args.hpo  # name of Ray Tune experiment directory

    os.environ["TUNE_DISABLE_STRICT_METRIC_CHECKING"] = "1"  # don't crash if a metric is missing
    if isinstance(config["raytune"]["local_dir"], type(None)):
        raise TypeError("Please specify a local_dir in the raytune section of the config file.")

    expdir = Path(config["raytune"]["local_dir"]) / name
    expdir.mkdir(parents=True, exist_ok=True)
    dirname = Path(config["raytune"]["local_dir"]) / name
    shutil.copy(
        "mlpf/raytune/pt_search_space.py",
        str(dirname / "pt_search_space.py"),
    )  # Copy the search space definition file to the train dir for later reference
    # Save config for later reference. Note that saving happens after parameters are overwritten by cmd line args.
    with open((dirname / "config.yaml"), "w") as file:
        yaml.dump(config, file)

    if not args.local:
        _logger.info("Inititalizing ray...")
        ray.init(
            address=os.environ["ip_head"],
            _node_ip_address=os.environ["head_node_ip"],
        )
        _logger.info("Done.")

    sched = get_raytune_schedule(config["raytune"])
    search_alg = get_raytune_search_alg(config["raytune"])

    scaling_config = ray.train.ScalingConfig(
        num_workers=args.gpus,
        use_gpu=True,
        resources_per_worker={"CPU": args.ray_cpus // (args.gpus) - 1, "GPU": 1},  # -1 to avoid blocking
    )

    if tune.Tuner.can_restore(str(expdir)):
        args.resume_training = True

    trainable = tune.with_parameters(set_searchspace_and_run_trial, config=config, args=args)
    trainer = TorchTrainer(train_loop_per_worker=trainable, scaling_config=scaling_config)

    if tune.Tuner.can_restore(str(expdir)):
        # resume unfinished HPO run
        tuner = tune.Tuner.restore(str(expdir), trainable=trainer, resume_errored=True, restart_errored=False, resume_unfinished=True)
    else:
        # start new HPO run
        search_space = {"train_loop_config": search_space}  # the ray TorchTrainer only takes a single arg: train_loop_config
        tuner = tune.Tuner(
            trainer,
            param_space=search_space,
            tune_config=tune.TuneConfig(
                num_samples=raytune_num_samples,
                metric=config["raytune"]["default_metric"] if (search_alg is None and sched is None) else None,
                mode=config["raytune"]["default_mode"] if (search_alg is None and sched is None) else None,
                search_alg=search_alg,
                scheduler=sched,
            ),
            run_config=ray.train.RunConfig(
                name=name,
                storage_path=config["raytune"]["local_dir"],
                log_to_file=False,
                failure_config=ray.train.FailureConfig(max_failures=2),
                checkpoint_config=ray.train.CheckpointConfig(num_to_keep=1),  # keep only latest checkpoint
                sync_config=ray.train.SyncConfig(sync_artifacts=True),
            ),
        )
    start = datetime.now()
    _logger.info("Starting tuner.fit()")
    result_grid = tuner.fit()
    end = datetime.now()

    print("Number of errored trials: {}".format(result_grid.num_errors))
    print("Number of terminated (not errored) trials: {}".format(result_grid.num_terminated))
    print("Ray Tune experiment path: {}".format(result_grid.experiment_path))

    best_result = result_grid.get_best_result(scope="last-10-avg", metric="val_loss", mode="min")
    best_config = best_result.config
    print("Best trial path: {}".format(best_result.path))

    result_df = result_grid.get_dataframe()
    print(result_df)
    print(result_df.columns)

    logging.info("Total time of Tuner.fit(): {}".format(end - start))
    logging.info("Best hyperparameters found according to {} were: {}".format(config["raytune"]["default_metric"], best_config))<|MERGE_RESOLUTION|>--- conflicted
+++ resolved
@@ -579,10 +579,7 @@
                     reg_cos_phi_loss=intermediate_losses_t["Regression_cos_phi"],
                     reg_energy_loss=intermediate_losses_t["Regression_energy"],
                     cls_loss=intermediate_losses_t["Classification"],
-<<<<<<< HEAD
-=======
                     cls_binary_loss=intermediate_losses_t["Classification_binary"],
->>>>>>> 28406b11
                     val_loss=intermediate_losses_v["Total"],
                     val_reg_pt_loss=intermediate_losses_v["Regression_pt"],
                     val_reg_eta_loss=intermediate_losses_v["Regression_eta"],
@@ -590,10 +587,7 @@
                     val_reg_cos_phi_loss=intermediate_losses_v["Regression_cos_phi"],
                     val_reg_energy_loss=intermediate_losses_v["Regression_energy"],
                     val_cls_loss=intermediate_losses_v["Classification"],
-<<<<<<< HEAD
-=======
                     val_cls_binary_loss=intermediate_losses_v["Classification_binary"],
->>>>>>> 28406b11
                     inside_epoch=epoch,
                     step=(epoch - 1) * len(data_loader) + itrain,
                     val_freq_time=val_freq_time.cpu().item(),
@@ -803,10 +797,7 @@
                 reg_cos_phi_loss=losses_t["Regression_cos_phi"],
                 reg_energy_loss=losses_t["Regression_energy"],
                 cls_loss=losses_t["Classification"],
-<<<<<<< HEAD
-=======
                 cls_binary_loss=losses_t["Classification_binary"],
->>>>>>> 28406b11
                 val_loss=losses_v["Total"],
                 val_reg_pt_loss=losses_v["Regression_pt"],
                 val_reg_eta_loss=losses_v["Regression_eta"],
@@ -814,10 +805,7 @@
                 val_reg_cos_phi_loss=losses_v["Regression_cos_phi"],
                 val_reg_energy_loss=losses_v["Regression_energy"],
                 val_cls_loss=losses_v["Classification"],
-<<<<<<< HEAD
-=======
                 val_cls_binary_loss=losses_v["Classification_binary"],
->>>>>>> 28406b11
                 epoch=epoch,
             )
             if (rank == 0) or (rank == "cpu"):
