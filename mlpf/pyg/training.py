--- conflicted
+++ resolved
@@ -16,12 +16,9 @@
 import sklearn.metrics
 import numpy as np
 import pandas
-<<<<<<< HEAD
 import matplotlib
 import matplotlib.pyplot as plt
 import glob
-=======
->>>>>>> 5262cdb2
 
 # comet needs to be imported before torch
 from comet_ml import OfflineExperiment, Experiment  # noqa: F401, isort:skip
@@ -108,7 +105,6 @@
     loss_pid_classification[y["cls_id"] == 0] *= 0
 
     # compare particle momentum, only for cases where there was a true particle
-<<<<<<< HEAD
     loss_regression_pt = torch.nn.functional.mse_loss(ypred["pt"], y["pt"], reduction="none")
     loss_regression_eta = 1e-2 * torch.nn.functional.mse_loss(ypred["eta"], y["eta"], reduction="none")
     loss_regression_sin_phi = 1e-2 * torch.nn.functional.mse_loss(ypred["sin_phi"], y["sin_phi"], reduction="none")
@@ -120,11 +116,7 @@
     loss_regression_sin_phi[y["cls_id"] == 0] *= 0
     loss_regression_cos_phi[y["cls_id"] == 0] *= 0
     loss_regression_energy[y["cls_id"] == 0] *= 0
-=======
-    loss_regression = 10 * torch.nn.functional.mse_loss(ypred["momentum"], y["momentum"], reduction="none")
-    loss_regression[y["cls_id"] == 0] *= 0
->>>>>>> 5262cdb2
-
+    
     # set the loss to 0 on padded elements in the batch
     loss_binary_classification[batch.mask == 0] *= 0
     loss_pid_classification[batch.mask == 0] *= 0
@@ -145,29 +137,10 @@
     loss["Classification_binary"] = loss_binary_classification.sum() / nelem
     loss["Classification"] = loss_pid_classification.sum() / nelem
 
-<<<<<<< HEAD
     # compute predicted pt from model output
     pred_pt = torch.unsqueeze(torch.exp(ypred["pt"].detach()) * batch.X[..., 1], axis=-1) * msk_pred_particle
     pred_px = pred_pt * torch.unsqueeze(ypred["cos_phi"].detach(), axis=-1) * msk_pred_particle
     pred_py = pred_pt * torch.unsqueeze(ypred["sin_phi"].detach(), axis=-1) * msk_pred_particle
-=======
-    # normalize loss with stddev to stabilize across batches with very different pt, E distributions
-    # mom_normalizer = y["momentum"][y["cls_id"] != 0].std(axis=0)
-    reg_losses = loss_regression[y["cls_id"] != 0]
-
-    # average over all true particles
-    # loss["Regression"] = (reg_losses / mom_normalizer).sum() / npart
-    loss["Regression"] = reg_losses.sum() / npart
-
-    # in case we are using the 3D-padded mode, we can compute a few additional event-level monitoring losses
-    msk_pred_particle = torch.unsqueeze(torch.argmax(ypred["cls_binary"].detach(), axis=1) != 0, axis=-1)
-    # pt * cos_phi
-    px = ypred["momentum"][..., 0:1].detach() * ypred["momentum"][..., 3:4].detach() * msk_pred_particle
-    # pt * sin_phi
-    py = ypred["momentum"][..., 0:1].detach() * ypred["momentum"][..., 2:3].detach() * msk_pred_particle
-    # sum across events
-    pred_met = torch.sum(px, axis=-2) ** 2 + torch.sum(py, axis=-2) ** 2
->>>>>>> 5262cdb2
 
     # compute MET, sum across particle axis in event
     pred_met = torch.sqrt(torch.sum(pred_px, axis=-2) ** 2 + torch.sum(pred_py, axis=-2) ** 2)
@@ -510,12 +483,9 @@
                 ypred_raw = model(batch.X, batch.mask)
             else:
                 with torch.no_grad():
-<<<<<<< HEAD
                     # save some attention matrices
                     if save_attention and (rank == 0 or rank == "cpu") and itrain == 0:
                         set_save_attention(model, outdir, True)
-=======
->>>>>>> 5262cdb2
                     ypred_raw = model(batch.X, batch.mask)
 
         ypred = unpack_predictions(ypred_raw)
@@ -531,24 +501,8 @@
                 ygen["cls_id"][batch.mask].detach().cpu().numpy(), ypred["cls_id"][batch.mask].detach().cpu().numpy(), labels=range(13)
             )
             # save the events of the first validation batch for quick checks
-<<<<<<< HEAD
             if (rank == 0 or rank == "cpu") and itrain == 0:
                 validation_plots(batch, ypred_raw, ygen, ypred, tensorboard_writer, epoch, outdir)
-=======
-            if itrain == 0:
-                arr = (
-                    torch.concatenate(
-                        [batch.X[batch.mask], batch.ygen[batch.mask], ypred_raw[0][batch.mask], ypred_raw[1][batch.mask], ypred_raw[2][batch.mask]],
-                        axis=-1,
-                    )
-                    .detach()
-                    .cpu()
-                    .numpy()
-                )
-                df = pandas.DataFrame(arr)
-                df.to_parquet(f"{outdir}/batch0_epoch{epoch}.parquet")
->>>>>>> 5262cdb2
-
         with torch.autocast(device_type=device_type, dtype=dtype, enabled=device_type == "cuda"):
             if is_train:
                 loss = mlpf_loss(ygen, ypred, batch)
