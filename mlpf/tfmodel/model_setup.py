from .model import PFNetTransformer, PFNetDense

import tensorflow as tf
import tensorflow_addons as tfa
import pickle
import numpy as np
import os
from sklearn.model_selection import train_test_split
import sys
import glob
import io
import os
import yaml
import uuid
import matplotlib
import matplotlib.pyplot as plt
import sklearn
from argparse import Namespace
import time
import json
import random
import math
import platform
import mplhep
from tqdm import tqdm
from pathlib import Path

import tf2onnx
import sklearn
import sklearn.metrics
import onnxruntime

from tfmodel.onecycle_scheduler import OneCycleScheduler, MomentumOneCycleScheduler
from tfmodel.callbacks import CustomTensorBoard
from tfmodel.utils import get_lr_schedule, get_optimizer, make_weight_function, targets_multi_output
import tensorflow_datasets as tfds

from tensorflow.keras.metrics import Recall, CategoricalAccuracy

def plot_confusion_matrix(cm):
    fig = plt.figure(figsize=(5,5))
    plt.imshow(cm, cmap="Blues")
    plt.xlabel("Predicted PID")
    plt.ylabel("Target PID")
    plt.colorbar()
    plt.tight_layout()
    return fig

def plot_to_image(figure):
    """
    Converts the matplotlib plot specified by 'figure' to a PNG image and
    returns it. The supplied figure is closed and inaccessible after this call.
    """
    
    buf = io.BytesIO()
    
    # Use plt.savefig to save the plot to a PNG in memory.
    plt.savefig(buf, format='png')
    plt.close(figure)
    buf.seek(0)
    
    image = tf.image.decode_png(buf.getvalue(), channels=4)
    image = tf.expand_dims(image, 0)
    
    return image


class CustomCallback(tf.keras.callbacks.Callback):
    def __init__(self, outpath, dataset, dataset_info, plot_freq=1, comet_experiment=None):
        super(CustomCallback, self).__init__()
        self.plot_freq = plot_freq
        self.comet_experiment = comet_experiment

        self.X = []
        self.ytrue = {}
        for inputs, targets, weights in tfds.as_numpy(dataset):
            self.X.append(inputs)
            for target_name in targets.keys():
                if not (target_name in self.ytrue):
                    self.ytrue[target_name] = []
                self.ytrue[target_name].append(targets[target_name])

        self.X = np.concatenate(self.X)
        for target_name in self.ytrue.keys():
            self.ytrue[target_name] = np.concatenate(self.ytrue[target_name])
        self.ytrue_id = np.argmax(self.ytrue["cls"], axis=-1)
        self.dataset_info = dataset_info

        self.num_output_classes = self.ytrue["cls"].shape[-1]

        self.outpath = outpath

        #ch.had, n.had, HFEM, HFHAD, gamma, ele, mu
        self.color_map = {
            1: "black",
            2: "green",
            3: "red",
            4: "orange",
            5: "blue",
            6: "cyan",
            7: "purple",
            8: "gray",
            9: "gray",
            10: "gray",
            11: "gray"
        }

        self.reg_bins = {
            "pt": np.linspace(0, 100, 100),
            "eta": np.linspace(-6, 6, 100),
            "sin_phi": np.linspace(-1,1,100),
            "cos_phi": np.linspace(-1,1,100),
            "energy": None,
        }

    def plot_cm(self, epoch, outpath, ypred_id, msk):

        ytrue_id_flat = self.ytrue_id[msk].astype(np.int64).flatten()
        ypred_id_flat = ypred_id[msk].flatten()

        cm = sklearn.metrics.confusion_matrix(
            ytrue_id_flat,
            ypred_id_flat, labels=list(range(self.num_output_classes)), normalize="true"
        )
        if self.comet_experiment:
            self.comet_experiment.log_confusion_matrix(
                file_name="confusion-matrix-epoch{}.json".format(epoch), matrix=cm, epoch=epoch
            )

        figure = plot_confusion_matrix(cm)

        acc = sklearn.metrics.accuracy_score(
            ytrue_id_flat,
            ypred_id_flat
        )
        balanced_acc = sklearn.metrics.balanced_accuracy_score(
            ytrue_id_flat,
            ypred_id_flat
        )
        plt.title("acc={:.3f} bacc={:.3f}".format(acc, balanced_acc))

        image_path = str(outpath / "cm_normed.png")
        plt.savefig(image_path, bbox_inches="tight")
        plt.close("all")
        if self.comet_experiment:
            self.comet_experiment.log_image(image_path, step=epoch)

    def plot_event_visualization(self, epoch, outpath, ypred, ypred_id, msk, ievent=0):

        x_feat = self.dataset_info.metadata.get("x_features")
        X_energy = self.X[:, :, x_feat.index("e")]
        X_eta = self.X[:, :, x_feat.index("eta")]

        if "phi" in x_feat:
            X_phi = self.X[:, :, x_feat.index("phi")]
        else:
            X_phi = np.arctan2(
                self.X[:, :, x_feat.index("sin_phi")],
                self.Xs[:, :, x_feat.index("cos_phi")]
            )

        fig, (ax1, ax2, ax3) = plt.subplots(1, 3, figsize=(3*5, 5))

        #Plot the input PFElements
        plt.axes(ax1)
        msk = self.X[ievent, :, 0] != 0
        eta = X_eta[ievent][msk]
        phi = X_phi[ievent][msk]
        energy = X_energy[ievent][msk]
        typ = self.X[ievent][msk][:, 0]
        plt.scatter(eta, phi, marker="o", s=energy, c=[self.color_map[p] for p in typ], alpha=0.5, linewidths=0)
        plt.xlim(-8,8)
        plt.ylim(-4,4)

        #Plot the predicted particles
        plt.axes(ax3)
        msk = ypred_id[ievent] != 0
        eta = ypred["eta"][ievent][msk]
        sphi = ypred["sin_phi"][ievent][msk]
        cphi = ypred["cos_phi"][ievent][msk]
        phi = np.arctan2(sphi, cphi)
        energy = ypred["energy"][ievent][msk]
        pdgid = ypred_id[ievent][msk]
        plt.scatter(eta, phi, marker="o", s=energy, c=[self.color_map[p] for p in pdgid], alpha=0.5, linewidths=0)
        plt.xlim(-8,8)
        plt.ylim(-4,4)

        #Plot the target particles
        plt.axes(ax2)
        
        msk = self.ytrue_id[ievent] != 0
        eta = self.ytrue["eta"][ievent][msk]
        sphi = self.ytrue["sin_phi"][ievent][msk]
        cphi = self.ytrue["cos_phi"][ievent][msk]
        phi = np.arctan2(sphi, cphi)
        energy = self.ytrue["energy"][ievent][msk]
        pdgid = self.ytrue_id[ievent][msk]
        plt.scatter(eta, phi, marker="o", s=energy, c=[self.color_map[p] for p in pdgid], alpha=0.5, linewidths=0)
        plt.xlim(-8,8)
        plt.ylim(-4,4)

        image_path = str(outpath / "event_iev{}.png".format(ievent))
        plt.savefig(image_path, bbox_inches="tight")
        plt.close("all")
        if self.comet_experiment:
            self.comet_experiment.log_image(image_path, step=epoch)

    def plot_reg_distribution(self, epoch, outpath, ypred, ypred_id, icls, reg_variable):

        if icls==0:
            vals_pred = ypred[reg_variable][ypred_id!=icls].flatten()
            vals_true = self.ytrue[reg_variable][self.ytrue_id!=icls].flatten()
        else:
            vals_pred = ypred[reg_variable][ypred_id==icls].flatten()
            vals_true = self.ytrue[reg_variable][self.ytrue_id==icls].flatten()

        bins = self.reg_bins[reg_variable]
        if bins is None:
            bins = 100

        plt.figure()
        plt.hist(vals_true, bins=bins, histtype="step", lw=2, label="true")
        plt.hist(vals_pred, bins=bins, histtype="step", lw=2, label="predicted")

        if reg_variable in ["pt", "energy"]:
            plt.yscale("log")
            plt.ylim(bottom=1e-2)

        plt.xlabel(reg_variable)
        plt.ylabel("Number of particles")
        plt.legend(loc="best")
        plt.title("Regression output, cls {}".format(icls))
        image_path = str(outpath / "{}_cls{}.png".format(reg_variable, icls))
        plt.savefig(image_path, bbox_inches="tight")
        plt.close("all")
        if self.comet_experiment:
            self.comet_experiment.log_image(image_path, step=epoch)

    def plot_corr(self, epoch, outpath, ypred, ypred_id, icls, reg_variable):

        if icls==0:
            sel = (ypred_id!=0) & (self.ytrue_id!=0)
        else:
            sel = (ypred_id==icls) & (self.ytrue_id==icls)

        vals_pred = ypred[reg_variable][sel].flatten()
        vals_true = self.ytrue[reg_variable][sel].flatten()

        loss = tf.keras.losses.MeanSquaredError(reduction=tf.keras.losses.Reduction.NONE)
        loss_vals = loss(np.expand_dims(vals_true, -1), np.expand_dims(vals_pred, axis=-1)).numpy()

        #save scatterplot of raw values
        plt.figure()
        bins = self.reg_bins[reg_variable]
        if bins is None:
            bins = 100
        plt.scatter(vals_true, vals_pred, marker=".", alpha=0.4)

        if len(vals_true) > 0:
            minval = np.min(vals_true)
            maxval = np.max(vals_true)
            if not (math.isnan(minval) or math.isnan(maxval) or math.isinf(minval) or math.isinf(maxval)):
                plt.plot([minval, maxval], [minval, maxval], color="black", ls="--", lw=0.5)
        plt.xlabel("true")
        plt.ylabel("predicted")
        plt.title("{}, particle weighted, L={:.4f}".format(reg_variable, np.sum(loss_vals)))
        image_path = str(outpath / "{}_cls{}_corr.png".format(reg_variable, icls))
        plt.savefig(image_path, bbox_inches="tight")
        if self.comet_experiment:
            self.comet_experiment.log_image(image_path, step=epoch)
        plt.close("all")

        #save loss-weighted correlation histogram
        plt.figure()
        plt.hist2d(vals_true, vals_pred, bins=(bins, bins), weights=loss_vals, cmap="Blues")
        plt.colorbar()
        if len(vals_true) > 0:
            minval = np.min(vals_true)
            maxval = np.max(vals_true)
            if not (math.isnan(minval) or math.isnan(maxval) or math.isinf(minval) or math.isinf(maxval)):
                plt.plot([minval, maxval], [minval, maxval], color="black", ls="--", lw=0.5)
        plt.xlabel("true")
        plt.ylabel("predicted")
        plt.title("{}, loss weighted, L={:.4f}".format(reg_variable, np.sum(loss_vals)))
        image_path = str(outpath / "{}_cls{}_corr_weighted.png".format(reg_variable, icls))
        plt.savefig(image_path, bbox_inches="tight")
        if self.comet_experiment:
            self.comet_experiment.log_image(image_path, step=epoch)

        #Also plot the residuals, as we have the true and predicted values already available here
        plt.figure()
        residual = vals_true - vals_pred
        residual[np.isnan(residual)] = 0
        residual[np.isinf(residual)] = 0
        plt.hist(residual, bins=100)
        plt.yscale("log")
        plt.xlabel("true - pred")
        plt.title("{} residual, m={:.4f} s={:.4f}".format(reg_variable, np.mean(residual), np.std(residual)))

        image_path = str(outpath / "{}_cls{}_residual.png".format(reg_variable, icls))
        plt.savefig(image_path, bbox_inches="tight")
        if self.comet_experiment:
            self.comet_experiment.log_image(image_path, step=epoch)
        plt.close("all")

        if self.comet_experiment:
            self.comet_experiment.log_metric('residual_{}_cls{}_mean'.format(reg_variable, icls), np.mean(residual), step=epoch)
            self.comet_experiment.log_metric('residual_{}_cls{}_std'.format(reg_variable, icls), np.std(residual), step=epoch)
            self.comet_experiment.log_metric('val_loss_{}_cls{}'.format(reg_variable, icls), np.sum(loss_vals), step=epoch)

    def plot_elem_to_pred(self, epoch, cp_dir, msk, ypred_id):
        X_id = self.X[msk][:, 0]
        max_elem = int(np.max(X_id))
        cand_id = self.ytrue_id[msk]
        pred_id = ypred_id[msk]
        cm1 = sklearn.metrics.confusion_matrix(X_id, cand_id, labels=range(max_elem))
        cm2 = sklearn.metrics.confusion_matrix(X_id, pred_id, labels=range(max_elem))

        plt.figure(figsize=(10,4))

        ax = plt.subplot(1,2,1)
        plt.title("Targets")
        plt.imshow(cm1, cmap="Blues", norm=matplotlib.colors.LogNorm())
        plt.xticks(range(12));
        plt.yticks(range(12));
        plt.xlabel("Particle id")
        plt.ylabel("PFElement id")
        plt.colorbar()

        ax = plt.subplot(1,2,2)
        plt.title("Predictions")
        plt.imshow(cm2, cmap="Blues", norm=matplotlib.colors.LogNorm())
        plt.xticks(range(12));
        plt.yticks(range(12));
        plt.xlabel("Particle id")
        plt.ylabel("PFElement id")
        plt.colorbar()

        image_path = str(cp_dir / "elem_to_pred.png")
        plt.savefig(image_path, bbox_inches="tight")
        plt.close("all")

        if self.comet_experiment:
            self.comet_experiment.log_image(image_path, step=epoch)

    def plot_eff_and_fake_rate(
        self,
        epoch,
        icls,
        msk,
        ypred_id,
        cp_dir,
        ivar=4,
        bins=np.linspace(0, 200, 100),
        xlabel="PFElement E",
        log_var=False,
        do_log_y=True
        ):
        
        values = self.X[msk][:, ivar]
        cand_id = self.ytrue_id[msk]
        pred_id = ypred_id[msk]

        if log_var:
            values = np.log(values)
            
        hist_cand = np.histogram(values[(cand_id==icls)], bins=bins);
        hist_cand_true = np.histogram(values[(cand_id==icls) & (pred_id==icls)], bins=bins);

        hist_pred = np.histogram(values[(pred_id==icls)], bins=bins);
        hist_pred_fake = np.histogram(values[(cand_id!=icls) & (pred_id==icls)], bins=bins);

        eff = hist_cand_true[0]/hist_cand[0]
        fake = hist_pred_fake[0]/hist_pred[0]

        plt.figure(figsize=(8,8))
        ax = plt.subplot(2,1,1)
        mplhep.histplot(hist_cand, label="PF")
        mplhep.histplot(hist_pred, label="MLPF")
        plt.legend()
        plt.xlabel(xlabel)
        plt.ylabel("Number of particles")
        if do_log_y:
            ax.set_yscale("log")

        ax = plt.subplot(2,1,2, sharex=ax)
        mplhep.histplot(eff, bins=hist_cand[1], label="efficiency", color="black")
        mplhep.histplot(fake, bins=hist_cand[1], label="fake rate", color="red")
        plt.legend(frameon=False)
        plt.ylim(0, 1.4)
        plt.xlabel(xlabel)
        plt.ylabel("Fraction of particles / bin")

        image_path = str(cp_dir / "eff_fake_cls{}_ivar{}.png".format(icls, ivar))
        plt.savefig(image_path, bbox_inches="tight")
        plt.close("all")

        if self.comet_experiment:
            self.comet_experiment.log_image(image_path, step=epoch)

    def on_epoch_end(self, epoch, logs=None):

        #first epoch is 1, not 0
        epoch = epoch + 1

        #save the training logs (losses) for this epoch
        with open("{}/history_{}.json".format(self.outpath, epoch), "w") as fi:
            json.dump(logs, fi)

        if self.plot_freq==0:
            return
        if self.plot_freq>1:
            if epoch%self.plot_freq!=0 or epoch==1:
                return

        cp_dir = Path(self.outpath) / "epoch_{}".format(epoch)
        cp_dir.mkdir(parents=True, exist_ok=True)

        #run the model inference on the validation dataset
        ypred = self.model.predict(self.X, batch_size=1)

        #choose the class with the highest probability as the prediction
        #this is a shortcut, in actual inference, we may want to apply additional per-class thresholds        
        ypred_id = np.argmax(ypred["cls"], axis=-1)
       
        #exclude padded elements from the plotting
        msk = self.X[:, :, 0] != 0

        self.plot_elem_to_pred(epoch, cp_dir, msk, ypred_id)

        self.plot_cm(epoch, cp_dir, ypred_id, msk)
        for ievent in range(min(5, self.X.shape[0])):
            self.plot_event_visualization(epoch, cp_dir, ypred, ypred_id, msk, ievent=ievent)

        for icls in range(self.num_output_classes):
            cp_dir_cls = cp_dir / "cls_{}".format(icls)
            cp_dir_cls.mkdir(parents=True, exist_ok=True)

            plt.figure(figsize=(4,4))
            npred = np.sum(ypred_id == icls, axis=1)
            ntrue = np.sum(self.ytrue_id == icls, axis=1)
            maxval = max(np.max(npred), np.max(ntrue))
            plt.scatter(ntrue, npred, marker=".")
            plt.plot([0,maxval], [0, maxval], color="black", ls="--")

            image_path = str(cp_dir_cls/"num_cls{}.png".format(icls))
            plt.savefig(image_path, bbox_inches="tight")
            plt.close("all")
            if self.comet_experiment:
                self.comet_experiment.log_image(image_path, step=epoch)
                num_ptcl_err = np.sqrt(np.sum((npred-ntrue)**2))
                self.comet_experiment.log_metric('num_ptcl_cls{}'.format(icls), num_ptcl_err, step=epoch)


            if icls!=0:
                self.plot_eff_and_fake_rate(epoch, icls, msk, ypred_id, cp_dir_cls)
                self.plot_eff_and_fake_rate(epoch, icls, msk, ypred_id, cp_dir_cls, ivar=2, bins=np.linspace(-5,5,100))

            for variable in ["pt", "eta", "sin_phi", "cos_phi", "energy"]:
                self.plot_reg_distribution(epoch, cp_dir_cls, ypred, ypred_id, icls, variable)
                self.plot_corr(epoch, cp_dir_cls, ypred, ypred_id, icls, variable)

def prepare_callbacks(
        callbacks_cfg, outdir,
        dataset,
        dataset_info,
        comet_experiment=None
    ):

    callbacks = []
    tb = CustomTensorBoard(
        log_dir=outdir + "/logs", histogram_freq=callbacks_cfg["tensorboard"]["hist_freq"], write_graph=False, write_images=False,
        update_freq='epoch',
        #profile_batch=(10,90),
        profile_batch=0,
        dump_history=callbacks_cfg["tensorboard"]["dump_history"],
    )
    # Change the class name of CustomTensorBoard TensorBoard to make keras_tuner recognise it
    tb.__class__.__name__ = "TensorBoard"
    callbacks += [tb]

    terminate_cb = tf.keras.callbacks.TerminateOnNaN()
    callbacks += [terminate_cb]

    cp_dir = Path(outdir) / "weights"
    cp_dir.mkdir(parents=True, exist_ok=True)
    cp_callback = tf.keras.callbacks.ModelCheckpoint(
        filepath=str(cp_dir / "weights-{epoch:02d}-{val_loss:.6f}.hdf5"),
        save_weights_only=callbacks_cfg["checkpoint"]["save_weights_only"],
        verbose=0,
        monitor=callbacks_cfg["checkpoint"]["monitor"],
        save_best_only=callbacks_cfg["checkpoint"]["save_best_only"],
    )
    callbacks += [cp_callback]

    history_path = Path(outdir) / "history"
    history_path.mkdir(parents=True, exist_ok=True)
    history_path = str(history_path)
    cb = CustomCallback(
        history_path,
        dataset,
        dataset_info,
        plot_freq=callbacks_cfg["plot_freq"],
        comet_experiment=comet_experiment
    )

    callbacks += [cb]

    return callbacks

def get_rundir(base='experiments'):
    if not os.path.exists(base):
        os.makedirs(base)

    previous_runs = os.listdir(base)
    if len(previous_runs) == 0:
        run_number = 1
    else:
        run_number = max([int(s.split('run_')[1]) for s in previous_runs]) + 1

    logdir = 'run_%02d' % run_number
    return '{}/{}'.format(base, logdir)


def scale_outputs(X,y,w):
    ynew = y-out_m
    ynew = ynew/out_s
    return X, ynew, w


def make_model(config, dtype):
    model = config['parameters']['model']

    if model == 'transformer':
        return make_transformer(config, dtype)
    elif model == 'gnn_dense':
        return make_gnn_dense(config, dtype)

    raise KeyError("Unknown model type {}".format(model))

def make_gnn_dense(config, dtype):

    parameters = [
        "do_node_encoding",
        "node_update_mode",
        "node_encoding_hidden_dim",
        "dropout",
        "activation",
        "num_graph_layers_common",
        "num_graph_layers_energy",
        "input_encoding",
        "skip_connection",
        "output_decoding",
        "combined_graph_layer",
        "debug"
    ]

    kwargs = {}
    for par in parameters:
        if par in config['parameters'].keys():
            kwargs[par] = config['parameters'][par]

    model = PFNetDense(
        multi_output=config["setup"]["multi_output"],
        num_input_classes=config["dataset"]["num_input_classes"],
        num_output_classes=config["dataset"]["num_output_classes"],
        schema=config["dataset"]["schema"],
        **kwargs
    )

    return model

def make_transformer(config, dtype):
    parameters = [
        "input_encoding",
        "output_decoding"
    ]
    kwargs = {}
    for par in parameters:
        if par in config['parameters'].keys():
            kwargs[par] = config['parameters'][par]

    model = PFNetTransformer(
        num_input_classes=config["dataset"]["num_input_classes"],
        num_output_classes=config["dataset"]["num_output_classes"],
        **kwargs
    )
    return model

def eval_model(model, dataset, config, outdir):
    import scipy
    ibatch = 0
    for X, y, w in tqdm(dataset, desc="Evaluating model"):

        y_pred = model.predict(X)

        np_outfile = "{}/pred_batch{}.npz".format(outdir, ibatch)

        outs = {}
        for key in y.keys():
            outs["true_{}".format(key)] = y[key]
            outs["pred_{}".format(key)] = y_pred[key]
        np.savez(
            np_outfile,
            X=X,
            **outs
        )
        ibatch += 1

def freeze_model(model, config, ds_test, outdir):
    bin_size = config["parameters"]["combined_graph_layer"]["bin_size"]
    num_features = config["dataset"]["num_input_features"]
    num_out_classes = config["dataset"]["num_output_classes"]

    def model_output(ret):
        return tf.concat([ret["cls"], ret["charge"], ret["pt"], ret["eta"], ret["sin_phi"], ret["cos_phi"], ret["energy"]], axis=-1)
    full_model = tf.function(lambda x: model_output(model(x, training=False)))

    #we need to use opset 12 for the version of ONNXRuntime in CMSSW
    #the warnings "RuntimeError: Opset (12) must be >= 13 for operator 'batch_dot'." do not seem to be critical
    model_proto, _ = tf2onnx.convert.from_function(
        full_model,
        opset=12,
        input_signature=(tf.TensorSpec((None, None, num_features), tf.float32, name="x:0"), ),
<<<<<<< HEAD
        output_path=outdir + "/model.onnx"
=======
        output_path=str(Path(outdir) / "model.onnx")
>>>>>>> f14be959
    )

    ds = list(tfds.as_numpy(ds_test.take(1)))
    X = ds[0][0]
    y = ds[0][1]

<<<<<<< HEAD
    onnx_sess = onnxruntime.InferenceSession(outdir + "/model.onnx")
=======
    onnx_sess = onnxruntime.InferenceSession(str(Path(outdir) / "model.onnx"))
>>>>>>> f14be959
    pred_onx = onnx_sess.run(None, {"x:0": X})[0]
    pred_tf = model(X)

    msk = X[:, :, 0]!=0
    true_id = np.argmax(y["cls"][:, :, :num_out_classes], axis=-1)[msk]
    pred_id_onx = np.argmax(pred_onx[:, :, :num_out_classes], axis=-1)[msk]
    pred_id_tf = np.argmax(pred_tf["cls"], axis=-1)[msk]

    cm1 = sklearn.metrics.confusion_matrix(true_id, pred_id_onx, labels=range(num_out_classes))
    cm2 = sklearn.metrics.confusion_matrix(true_id, pred_id_tf, labels=range(num_out_classes))

    print(cm1)
    print(cm2)


class FlattenedCategoricalAccuracy(tf.keras.metrics.CategoricalAccuracy):
    def __init__(self, use_weights=False, **kwargs):
        super(FlattenedCategoricalAccuracy, self).__init__(**kwargs)
        self.use_weights = use_weights

    def update_state(self, y_true, y_pred, sample_weight=None):
        #flatten the batch dimension
        _y_true = tf.reshape(y_true, (tf.shape(y_true)[0]*tf.shape(y_true)[1], tf.shape(y_true)[2]))
        _y_pred = tf.reshape(y_pred, (tf.shape(y_pred)[0]*tf.shape(y_pred)[1], tf.shape(y_pred)[2]))
        sample_weights = None

        if self.use_weights:
            sample_weights = _y_true*tf.reduce_sum(_y_true, axis=0)
            sample_weights = 1.0/sample_weights[sample_weights!=0]

        super(FlattenedCategoricalAccuracy, self).update_state(_y_true, _y_pred, sample_weights)

class SingleClassRecall(Recall):
    def __init__(self, icls, **kwargs):
        super(SingleClassRecall, self).__init__(**kwargs)
        self.icls = icls

    def update_state(self, y_true, y_pred, sample_weight=None):
        #flatten the batch dimension
        _y_true = tf.reshape(y_true, (tf.shape(y_true)[0]*tf.shape(y_true)[1], tf.shape(y_true)[2]))
        _y_pred = tf.argmax(tf.reshape(y_pred, (tf.shape(y_pred)[0]*tf.shape(y_pred)[1], tf.shape(y_pred)[2])), axis=-1)
        super(SingleClassRecall, self).update_state(
            _y_true[:, self.icls],
            tf.cast(_y_pred==self.icls, tf.float32)
        )

class FlattenedMeanIoU(tf.keras.metrics.MeanIoU):
    def __init__(self, use_weights=False, **kwargs):
        super(FlattenedMeanIoU, self).__init__(**kwargs)

    def update_state(self, y_true, y_pred, sample_weight=None):
        #flatten the batch dimension
        _y_true = tf.reshape(y_true, (tf.shape(y_true)[0]*tf.shape(y_true)[1], tf.shape(y_true)[2]))
        _y_pred = tf.reshape(y_pred, (tf.shape(y_pred)[0]*tf.shape(y_pred)[1], tf.shape(y_pred)[2]))
        super(FlattenedMeanIoU, self).update_state(_y_true, _y_pred, None)

class LearningRateLoggingCallback(tf.keras.callbacks.Callback):
    def on_epoch_end(self, epoch, numpy_logs):
        try:
            lr = self.model.optimizer._decayed_lr(tf.float32).numpy()
            tf.summary.scalar('learning rate', data=lr, step=epoch)
        except AttributeError as e:
            pass

def configure_model_weights(model, trainable_layers):
    print("setting trainable layers: {}".format(trainable_layers))

    if (trainable_layers is None):
        trainable_layers = "all"

    if trainable_layers == "all":
        model.trainable = True
    elif trainable_layers == "regression":
        for cg in model.cg:
            cg.trainable = False
        for cg in model.cg_energy:
            cg.trainable = True
        model.output_dec.set_trainable_regression()
    elif trainable_layers == "classification":
        for cg in model.cg:
            cg.trainable = True
        for cg in model.cg_energy:
            cg.trainable = False
        model.output_dec.set_trainable_classification()
    else:
        if isinstance(trainable_layers, str):
            trainable_layers = [trainable_layers]
        model.set_trainable_named(trainable_layers)

    model.compile()
    trainable_count = sum([np.prod(tf.keras.backend.get_value(w).shape) for w in model.trainable_weights])
    non_trainable_count = sum([np.prod(tf.keras.backend.get_value(w).shape) for w in model.non_trainable_weights])
    print("trainable={} non_trainable={}".format(trainable_count, non_trainable_count))

def make_focal_loss(config):
    def loss(x,y):
        return tfa.losses.sigmoid_focal_crossentropy(x,y,
            alpha=float(config["setup"].get("focal_loss_alpha", 0.25)),
            gamma=float(config["setup"].get("focal_loss_gamma", 2.0)),
            from_logits=bool(config["setup"].get("focal_loss_from_logits", False))
        )
    return loss<|MERGE_RESOLUTION|>--- conflicted
+++ resolved
@@ -622,22 +622,14 @@
         full_model,
         opset=12,
         input_signature=(tf.TensorSpec((None, None, num_features), tf.float32, name="x:0"), ),
-<<<<<<< HEAD
-        output_path=outdir + "/model.onnx"
-=======
         output_path=str(Path(outdir) / "model.onnx")
->>>>>>> f14be959
     )
 
     ds = list(tfds.as_numpy(ds_test.take(1)))
     X = ds[0][0]
     y = ds[0][1]
 
-<<<<<<< HEAD
-    onnx_sess = onnxruntime.InferenceSession(outdir + "/model.onnx")
-=======
     onnx_sess = onnxruntime.InferenceSession(str(Path(outdir) / "model.onnx"))
->>>>>>> f14be959
     pred_onx = onnx_sess.run(None, {"x:0": X})[0]
     pred_tf = model(X)
 
