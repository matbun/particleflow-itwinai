#!/bin/bash

# SLURM jobscript for Vega systems

# Job configuration
#SBATCH --job-name=ray_train
#SBATCH --account=d2024d11-083-users
#SBATCH --mail-user=
#SBATCH --mail-type=ALL
#SBATCH --output=job.out
#SBATCH --error=job.err
#SBATCH --time=00:10:00

# Resources allocation
#SBATCH --partition=gpu
#SBATCH --nodes=1
#SBATCH --gpus-per-node=4
#SBATCH --gres=gpu:4
#SBATCH --cpus-per-task=64
#SBATCH --ntasks-per-node=1
# SBATCH --mem-per-gpu=10G
#SBATCH --exclusive

echo "DEBUG: SLURM_SUBMIT_DIR: $SLURM_SUBMIT_DIR"
echo "DEBUG: SLURM_JOB_ID: $SLURM_JOB_ID"
echo "DEBUG: SLURM_JOB_NODELIST: $SLURM_JOB_NODELIST"
echo "DEBUG: SLURM_NNODES: $SLURM_NNODES"
echo "DEBUG: SLURM_NTASKS: $SLURM_NTASKS"
echo "DEBUG: SLURM_TASKS_PER_NODE: $SLURM_TASKS_PER_NODE"
echo "DEBUG: SLURM_SUBMIT_HOST: $SLURM_SUBMIT_HOST"
echo "DEBUG: SLURMD_NODENAME: $SLURMD_NODENAME"
echo "DEBUG: SLURM_CPUS_PER_TASK: $SLURM_CPUS_PER_TASK"
echo "DEBUG: SLURM_GPUS_PER_NODE: $SLURM_GPUS_PER_NODE"
echo "DEBUG: RAY_CPUS: $((SLURM_CPUS_PER_TASK*SLURM_NNODES))"
echo "DEBUG: RAY_GPUS: $((SLURM_GPUS_PER_NODE*SLURM_NNODES))"
echo

ml --force purge
ml Python/3.11.5-GCCcore-13.2.0 
ml CMake/3.24.3-GCCcore-11.3.0
ml mpi4py
ml OpenMPI
ml CUDA/12.3
ml GCCcore/11.3.0
ml NCCL
ml cuDNN/8.9.7.29-CUDA-12.3.0
ml UCX-CUDA/1.15.0-GCCcore-13.2.0-CUDA-12.3.0 # this is needed by horovod!
module unload OpenSSL
# You should have CUDA 12.3 now

source $PYTHON_VENV/bin/activate

# Make mlpf visible
export PYTHONPATH="$PWD:$PYTHONPATH"

export ITWINAI_LOG_LEVEL=DEBUG

# make sure CUDA devices are visible
export CUDA_VISIBLE_DEVICES=$(seq -s, 0 $((SLURM_GPUS_PER_NODE - 1)))
echo "DEBUG: CUDA_VISIBLE_DEVICES: $CUDA_VISIBLE_DEVICES"
export OMP_NUM_THREADS=1
if [ $SLURM_CPUS_PER_GPU -gt 0 ] ; then
  export OMP_NUM_THREADS=$SLURM_CPUS_PER_GPU
fi

# Disable ANSI colors in log files
export NO_COLOR=1

export NCCL_SOCKET_IFNAME=ib0   # Use infiniband interface ib0
export NCCL_DEBUG=INFO          # Enables detailed logging
export NCCL_P2P_DISABLE=0       # Ensure P2P communication is enabled
export NCCL_IB_DISABLE=0        # Ensure InfiniBand is used if available
export GLOO_SOCKET_IFNAME=ib0   # Ensure GLOO (fallback) also uses the correct interface

# # work-around for flipping links issue on JUWELS-BOOSTER
# export NCCL_IB_TIMEOUT=250
# export UCX_RC_TIMEOUT=16s
# export NCCL_IB_RETRY_CNT=50

# Launchers
torchrun_launcher(){
  # Stop Ray processes, if any
  srun uv run ray stop

  srun --cpu-bind=none --ntasks-per-node=1 \
    bash -c "torchrun \
    --log_dir='logs_torchrun' \
    --nnodes=$SLURM_NNODES \
    --nproc_per_node=$SLURM_GPUS_PER_NODE \
    --rdzv_id=$SLURM_JOB_ID \
    --rdzv_conf=is_host=\$(((SLURM_NODEID)) && echo 0 || echo 1) \
    --rdzv_backend=c10d \
    --rdzv_endpoint='$(scontrol show hostnames "$SLURM_JOB_NODELIST" | head -n 1)':29500 \
    --no-python \
    --redirects=\$(((SLURM_NODEID)) && echo "3" || echo "1:3,2:3,3:3") \
    $1"
}

srun_launcher (){
<<<<<<< HEAD
    # Create mpirun logs folder
    mkdir -p "logs_srun/$SLURM_JOB_ID"

    # https://doc.vega.izum.si/mpi/#multi-node-jobs
    export UCX_TLS=self,sm,rc,ud
    export OMPI_MCA_PML="ucx"
    export OMPI_MCA_osc="ucx"
    
    # This tells UCX to enable fork safety when using RDMA (InfiniBand)
    export RDMAV_FORK_SAFE=1

    # Launch command
    srun --mpi=pmix_v3 --cpu-bind=none --ntasks-per-node=$SLURM_GPUS_PER_NODE \
        --cpus-per-task=$(($SLURM_CPUS_PER_TASK / $SLURM_GPUS_PER_NODE)) \
        --ntasks=$(($SLURM_GPUS_PER_NODE * $SLURM_NNODES)) \
        /bin/bash -c \
        'if [ $SLURM_PROCID  -ne 0 ]; then exec > "logs_srun/$SLURM_JOB_ID/rank.$SLURM_PROCID" 2>&1; fi; exec '"${1}"
=======
  # Stop Ray processes, if any
  srun uv run ray stop

  # Create mpirun logs folder
  mkdir -p "logs_srun/$SLURM_JOB_ID"

  # https://doc.vega.izum.si/mpi/#multi-node-jobs
  export UCX_TLS=self,sm,rc,ud
  export OMPI_MCA_PML="ucx"
  export OMPI_MCA_osc="ucx"

  # This tells UCX to enable fork safety when using RDMA (InfiniBand)
  export RDMAV_FORK_SAFE=1

  # Launch command
  srun --mpi=pmix_v3 --cpu-bind=none --ntasks-per-node=$SLURM_GPUS_PER_NODE \
      --cpus-per-task=$(($SLURM_CPUS_PER_TASK / $SLURM_GPUS_PER_NODE)) \
      --ntasks=$(($SLURM_GPUS_PER_NODE * $SLURM_NNODES)) \
      /bin/bash -c \
      'if [ $SLURM_PROCID  -ne 0 ]; then exec > "logs_srun/$SLURM_JOB_ID/rank.$SLURM_PROCID" 2>&1; fi; exec '"${1}"
>>>>>>> 0b98df07
}

ray_launcher(){

    # This tells Tune to not change the working directory to the trial directory
    # which makes relative paths accessible from inside a trial
    export RAY_CHDIR_TO_TRIAL_DIR=0
    export RAY_DEDUP_LOGS=0
    export RAY_USAGE_STATS_DISABLE=1

    # Disable colors in output
    export NO_COLOR=1
    export RAY_COLOR_PREFIX=0

    #########   Set up Ray cluster   ########

    # Get the node names
    nodes=$(scontrol show hostnames "$SLURM_JOB_NODELIST")
    mapfile -t nodes_array <<< "$nodes"

    # The head node will act as the central manager (head) of the Ray cluster.
    head_node=${nodes_array[0]}
    port=7639       # This port will be used by Ray to communicate with worker nodes.

    echo "Starting HEAD at $head_node"
    # Start Ray on the head node.
    # The `--head` option specifies that this node will be the head of the Ray cluster.
    # `srun` submits a job that runs on the head node to start the Ray head with the specified 
    # number of CPUs and GPUs.
    srun --nodes=1 --ntasks=1 -w "$head_node" \
        ray start --head --node-ip-address="$head_node" --port=$port \
        --num-cpus "$SLURM_CPUS_PER_TASK" --num-gpus "$SLURM_GPUS_PER_NODE"  --block &

    # Wait for a few seconds to ensure that the head node has fully initialized.
    sleep 5

    echo HEAD node started.

    # Start Ray worker nodes
    # These nodes will connect to the head node and become part of the Ray cluster.
    worker_num=$((SLURM_JOB_NUM_NODES - 1))    # Total number of worker nodes (excl the head node)
    for ((i = 1; i <= worker_num; i++)); do
        node_i=${nodes_array[$i]}   # Get the current worker node hostname.
        echo "Starting WORKER $i at $node_i"

        # Use srun to start Ray on the worker node and connect it to the head node.
        # The `--address` option tells the worker node where to find the head node.
        srun --nodes=1 --ntasks=1 -w "$node_i" \
            ray start --address "$head_node":"$port" --redis-password='5241580000000000' \
            --num-cpus "$SLURM_CPUS_PER_TASK" --num-gpus "$SLURM_GPUS_PER_NODE" --block &
        
        sleep 5 # Wait before starting the next worker to prevent race conditions.
    done
    echo All Ray workers started.

    # Run command without srun
    $1 
}


# Dual echo on both stdout and stderr
decho (){
  echo "$@"
  >&2 echo "$@"
}


######################   Initial checks   ######################

# Env vairables check
if [ -z "$DIST_MODE" ]; then 
  >&2 echo "ERROR: env variable DIST_MODE is not set. Allowed values are 'horovod', 'ddp' or 'deepspeed'"
  exit 1
fi
if [ -z "$RUN_NAME" ]; then 
  >&2 echo "WARNING: env variable RUN_NAME is not set. It's a way to identify some specific run of an experiment."
  RUN_NAME=$DIST_MODE
fi
if [ -z "$EXPERIMENTS_LOCATION" ]; then 
  EXPERIMENTS_LOCATION="experiments"
fi
if [ -z "$N_TRAIN" ]; then 
  N_TRAIN=500
fi
if [ -z "$N_VALID" ]; then 
  N_VALID=500
fi
if [ -z "$BATCH_SIZE" ]; then 
  BATCH_SIZE=32
fi


# Get GPUs info per node
srun --cpu-bind=none --ntasks-per-node=1 bash -c 'echo -e "NODE hostname: $(hostname)\n$(nvidia-smi)\n\n"'

# Print env variables
echo "RUN_NAME: $RUN_NAME"
echo "DIST_MODE: $DIST_MODE"
# echo "CONTAINER_PATH: $CONTAINER_PATH"
# echo "COMMAND: $COMMAND"

######################   Execute command   ######################

if [ "${DIST_MODE}" == "ddp" ] ; then

  decho -e "\nLaunching DDP strategy with torchrun"
  torchrun_launcher "uv run python -u $PWD/mlpf/pipeline_itwinai.py \
    --train \
    --ray-train \
    --config parameters/pytorch/pyg-clic-itwinai.yaml \
    --data-dir /ceph/hpc/data/d2024d11-083-users/data/tensorflow_datasets/clic \
    --prefix itwinai_ddp_N_${SLURM_NNODES}_ \
    --ray-cpus $((SLURM_CPUS_PER_TASK*SLURM_NNODES)) \
    --gpus $((SLURM_GPUS_PER_NODE*SLURM_NNODES)) \
    --gpu-batch-multiplier $BATCH_SIZE \
    --num-workers $((SLURM_CPUS_PER_TASK/SLURM_GPUS_PER_NODE)) \
    --prefetch-factor 8 \
    --nvalid $N_VALID \
    --ntrain $N_TRAIN \
    --experiments-dir $PWD/$EXPERIMENTS_LOCATION \
    --itwinai-strategy ddp \
    --num-epochs 2 \
    --slurm-nnodes $SLURM_NNODES \
    --itwinai-trainerv 4"


decho
decho "+=+=+=+=+=+=+=+=+=+=+=+=+=+=+=+=+=+=+=+=+=+=+=+=+=+=+=+=+=+=+=+=+=+=+=+=+=+=+=+=+=+=+=+=+="
decho "+=+=+=+=+=+=+=+=+=+=+=+=+=+=+=+=+=+=+=+=+=+=+=+=+=+=+=+=+=+=+=+=+=+=+=+=+=+=+=+=+=+=+=+=+="
decho "+=+=+=+=+=+=+=+=+=+=+=+=+=+=+=+=+=+=+=+=+=+=+=+=+=+=+=+=+=+=+=+=+=+=+=+=+=+=+=+=+=+=+=+=+="
decho


decho -e "\nLaunching Ray tests"
  ray_launcher "uv run python -u $PWD/mlpf/pipeline_itwinai.py \
    --train \
    --ray-train \
    --config parameters/pytorch/pyg-clic-itwinai.yaml \
    --data-dir /ceph/hpc/data/d2024d11-083-users/data/tensorflow_datasets/clic \
    --prefix itwinai_ddp_ray_N_${SLURM_NNODES}_ \
    --ray-cpus $((SLURM_CPUS_PER_TASK*SLURM_NNODES)) \
    --gpus $((SLURM_GPUS_PER_NODE*SLURM_NNODES)) \
    --gpu-batch-multiplier $BATCH_SIZE \
    --num-workers $((SLURM_CPUS_PER_TASK/SLURM_GPUS_PER_NODE)) \
    --prefetch-factor 8 \
    --nvalid $N_VALID \
    --ntrain $N_TRAIN \
    --experiments-dir $PWD/$EXPERIMENTS_LOCATION \
    --itwinai-strategy ddp \
    --num-epochs 2 \
    --slurm-nnodes $SLURM_NNODES \
    --itwinai-trainerv 4"

elif [ "${DIST_MODE}" == "deepspeed" ] ; then

  decho -e "\nLaunching DeepSpeed strategy with torchrun"
  torchrun_launcher "uv run python -u $PWD/mlpf/pipeline_itwinai.py \
    --train \
    --ray-train \
    --config parameters/pytorch/pyg-clic-itwinai.yaml \
    --data-dir /ceph/hpc/data/d2024d11-083-users/data/tensorflow_datasets/clic \
    --prefix itwinai_deepspeed_N_${SLURM_NNODES}_ \
    --ray-cpus $((SLURM_CPUS_PER_TASK*SLURM_NNODES)) \
    --gpus $((SLURM_GPUS_PER_NODE*SLURM_NNODES)) \
    --gpu-batch-multiplier $BATCH_SIZE \
    --num-workers $((SLURM_CPUS_PER_TASK/SLURM_GPUS_PER_NODE)) \
    --prefetch-factor 8 \
    --nvalid $N_VALID \
    --ntrain $N_TRAIN \
    --experiments-dir $PWD/$EXPERIMENTS_LOCATION \
    --itwinai-strategy deepspeed \
    --num-epochs 2 \
    --slurm-nnodes $SLURM_NNODES \
    --itwinai-trainerv 4"

decho
decho "+=+=+=+=+=+=+=+=+=+=+=+=+=+=+=+=+=+=+=+=+=+=+=+=+=+=+=+=+=+=+=+=+=+=+=+=+=+=+=+=+=+=+=+=+="
decho "+=+=+=+=+=+=+=+=+=+=+=+=+=+=+=+=+=+=+=+=+=+=+=+=+=+=+=+=+=+=+=+=+=+=+=+=+=+=+=+=+=+=+=+=+="
decho "+=+=+=+=+=+=+=+=+=+=+=+=+=+=+=+=+=+=+=+=+=+=+=+=+=+=+=+=+=+=+=+=+=+=+=+=+=+=+=+=+=+=+=+=+="
decho

ray_launcher "uv run python -u $PWD/mlpf/pipeline_itwinai.py \
    --train \
    --ray-train \
    --config parameters/pytorch/pyg-clic-itwinai.yaml \
    --data-dir /ceph/hpc/data/d2024d11-083-users/data/tensorflow_datasets/clic \
    --prefix itwinai_deepspeed_ray_N_${SLURM_NNODES}_ \
    --ray-cpus $((SLURM_CPUS_PER_TASK*SLURM_NNODES)) \
    --gpus $((SLURM_GPUS_PER_NODE*SLURM_NNODES)) \
    --gpu-batch-multiplier $BATCH_SIZE \
    --num-workers $((SLURM_CPUS_PER_TASK/SLURM_GPUS_PER_NODE)) \
    --prefetch-factor 8 \
    --nvalid $N_VALID \
    --ntrain $N_TRAIN \
    --experiments-dir $PWD/$EXPERIMENTS_LOCATION \
    --itwinai-strategy deepspeed \
    --num-epochs 2 \
    --slurm-nnodes $SLURM_NNODES \
    --itwinai-trainerv 4"

  # decho -e "\nLaunching DeepSpeed strategy with mpirun"
  # mpirun_launcher "python -m ${COMMAND}"

  # decho -e "\nLaunching DeepSpeed strategy with srun"
  # srun_launcher "python -m ${COMMAND}"

elif [ "${DIST_MODE}" == "horovod" ] ; then

  # decho -e "\nLaunching Horovod strategy with mpirun"
  # mpirun_launcher "python -m ${COMMAND}"

  decho -e "\nLaunching Horovod strategy with srun"
  srun_launcher "uv run python -u $PWD/mlpf/pipeline_itwinai.py \
    --train \
    --ray-train \
    --config parameters/pytorch/pyg-clic-itwinai.yaml \
    --data-dir /ceph/hpc/data/d2024d11-083-users/data/tensorflow_datasets/clic \
    --prefix itwinai_horovod_N_${SLURM_NNODES}_ \
    --ray-cpus $((SLURM_CPUS_PER_TASK*SLURM_NNODES)) \
    --gpus $((SLURM_GPUS_PER_NODE*SLURM_NNODES)) \
    --gpu-batch-multiplier $BATCH_SIZE \
    --num-workers $((SLURM_CPUS_PER_TASK/SLURM_GPUS_PER_NODE)) \
    --prefetch-factor 8 \
    --nvalid $N_VALID \
    --ntrain $N_TRAIN \
    --experiments-dir $PWD/$EXPERIMENTS_LOCATION \
    --itwinai-strategy horovod \
    --num-epochs 2 \
    --slurm-nnodes $SLURM_NNODES \
    --itwinai-trainerv 4"

decho
decho "+=+=+=+=+=+=+=+=+=+=+=+=+=+=+=+=+=+=+=+=+=+=+=+=+=+=+=+=+=+=+=+=+=+=+=+=+=+=+=+=+=+=+=+=+="
decho "+=+=+=+=+=+=+=+=+=+=+=+=+=+=+=+=+=+=+=+=+=+=+=+=+=+=+=+=+=+=+=+=+=+=+=+=+=+=+=+=+=+=+=+=+="
decho "+=+=+=+=+=+=+=+=+=+=+=+=+=+=+=+=+=+=+=+=+=+=+=+=+=+=+=+=+=+=+=+=+=+=+=+=+=+=+=+=+=+=+=+=+="
decho

ray_launcher "uv run python -u $PWD/mlpf/pipeline_itwinai.py \
    --train \
    --ray-train \
    --config parameters/pytorch/pyg-clic-itwinai.yaml \
    --data-dir /ceph/hpc/data/d2024d11-083-users/data/tensorflow_datasets/clic \
    --prefix itwinai_horovod_ray_N_${SLURM_NNODES}_ \
    --ray-cpus $((SLURM_CPUS_PER_TASK*SLURM_NNODES)) \
    --gpus $((SLURM_GPUS_PER_NODE*SLURM_NNODES)) \
    --gpu-batch-multiplier $BATCH_SIZE \
    --num-workers $((SLURM_CPUS_PER_TASK/SLURM_GPUS_PER_NODE)) \
    --prefetch-factor 8 \
    --nvalid $N_VALID \
    --ntrain $N_TRAIN \
    --experiments-dir $PWD/$EXPERIMENTS_LOCATION \
    --itwinai-strategy horovod \
    --num-epochs 2 \
    --slurm-nnodes $SLURM_NNODES \
    --itwinai-trainerv 4"


else
  >&2 echo "ERROR: unrecognized \$DIST_MODE env variable"
  exit 1
fi<|MERGE_RESOLUTION|>--- conflicted
+++ resolved
@@ -97,25 +97,6 @@
 }
 
 srun_launcher (){
-<<<<<<< HEAD
-    # Create mpirun logs folder
-    mkdir -p "logs_srun/$SLURM_JOB_ID"
-
-    # https://doc.vega.izum.si/mpi/#multi-node-jobs
-    export UCX_TLS=self,sm,rc,ud
-    export OMPI_MCA_PML="ucx"
-    export OMPI_MCA_osc="ucx"
-    
-    # This tells UCX to enable fork safety when using RDMA (InfiniBand)
-    export RDMAV_FORK_SAFE=1
-
-    # Launch command
-    srun --mpi=pmix_v3 --cpu-bind=none --ntasks-per-node=$SLURM_GPUS_PER_NODE \
-        --cpus-per-task=$(($SLURM_CPUS_PER_TASK / $SLURM_GPUS_PER_NODE)) \
-        --ntasks=$(($SLURM_GPUS_PER_NODE * $SLURM_NNODES)) \
-        /bin/bash -c \
-        'if [ $SLURM_PROCID  -ne 0 ]; then exec > "logs_srun/$SLURM_JOB_ID/rank.$SLURM_PROCID" 2>&1; fi; exec '"${1}"
-=======
   # Stop Ray processes, if any
   srun uv run ray stop
 
@@ -136,7 +117,6 @@
       --ntasks=$(($SLURM_GPUS_PER_NODE * $SLURM_NNODES)) \
       /bin/bash -c \
       'if [ $SLURM_PROCID  -ne 0 ]; then exec > "logs_srun/$SLURM_JOB_ID/rank.$SLURM_PROCID" 2>&1; fi; exec '"${1}"
->>>>>>> 0b98df07
 }
 
 ray_launcher(){
