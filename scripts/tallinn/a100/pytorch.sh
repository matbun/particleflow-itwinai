--- conflicted
+++ resolved
@@ -11,12 +11,7 @@
 singularity exec -B /scratch/persistent --nv \
     --env PYTHONPATH=`pwd` \
     --env KERAS_BACKEND=torch \
-<<<<<<< HEAD
-    $IMG python3 mlpf/pipeline.py --dataset cms --gpus 1 \
-    --data-dir /scratch/persistent/joosep/tensorflow_datasets --config parameters/pytorch/pyg-cms-nopu.yaml \
-=======
     $IMG python3 mlpf/pipeline.py --gpus 1 \
     --data-dir /scratch/persistent/joosep/tensorflow_datasets --config parameters/pytorch/pyg-cms.yaml \
->>>>>>> 39921a29
     --train --test --make-plots --conv-type attention \
     --gpu-batch-multiplier 8 --checkpoint-freq 1 --num-workers 8 --prefetch-factor 50 --comet --num-epochs 30