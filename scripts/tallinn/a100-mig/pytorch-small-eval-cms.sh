--- conflicted
+++ resolved
@@ -13,12 +13,6 @@
 singularity exec -B /scratch/persistent --nv \
      --env PYTHONPATH=`pwd` \
      --env KERAS_BACKEND=torch \
-<<<<<<< HEAD
-     $IMG python mlpf/pipeline.py --dataset cms --gpus 1 \
-     --data-dir /scratch/persistent/joosep/tensorflow_datasets --config parameters/pytorch/pyg-cms-ttbar-nopu.yaml \
-     --test --make-plots --gpu-batch-multiplier 4 --ntest 5000 --load $WEIGHTS --dtype bfloat16 --num-workers 8 --prefetch-factor 10 --load $WEIGHTS --test-datasets $DATASET
-=======
      $IMG python mlpf/pipeline.py --gpus 1 \
      --data-dir /scratch/persistent/joosep/tensorflow_datasets --config parameters/pytorch/pyg-cms.yaml \
-     --test --make-plots --gpu-batch-multiplier 2 --load $WEIGHTS --ntest 10000 --dtype bfloat16 --num-workers 8 --prefetch-factor 10
->>>>>>> 39921a29
+     --test --make-plots --gpu-batch-multiplier 2 --load $WEIGHTS --ntest 10000 --dtype bfloat16 --num-workers 8 --prefetch-factor 10