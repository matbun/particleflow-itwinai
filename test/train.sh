--- conflicted
+++ resolved
@@ -12,14 +12,7 @@
 #  --dropout 0.2
 
 ###Keras model trainings - current SOTA
-<<<<<<< HEAD
-singularity exec -B /storage --nv ~jpata/gpuservers/singularity/images/pytorch.simg \
-  python3 test/tf_model.py --target cand --ntrain 400000 --ntest 100000 --nepochs 200 --lr 0.00005 \
-  --datapath /storage/group/gpu/bigdata/particleflow/TTbar_14TeV_TuneCUETP8M1_cfi \
-  --nhidden 256 --distance-dim 256 --num-conv 4 --weights inverse --lr-decay 0.99 --convlayer ghconv
-=======
 CUDA_VISIBLE_DEVICES=0,1,2,3 singularity exec -B /storage --nv ~jpata/gpuservers/singularity/images/pytorch.simg \
   python3 test/tf_model.py --target cand --ntrain 400000 --ntest 100000 --nepochs 100 --lr 0.00001 \
   --datapath /storage/group/gpu/bigdata/particleflow/TTbar_14TeV_TuneCUETP8M1_cfi \
-  --nhidden 256 --distance-dim 256 --num-conv 4 --weights inverse --lr-decay 0 --convlayer ghconv --load experiments/run_04/weights.100-68.877221.hdf5
->>>>>>> 4460fefd
+  --nhidden 256 --distance-dim 256 --num-conv 4 --weights inverse --lr-decay 0 --convlayer ghconv --load experiments/run_04/weights.100-68.877221.hdf5